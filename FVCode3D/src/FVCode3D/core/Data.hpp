/*
 *  @file data.hpp
 *  @brief This class handles the data for the solver.
 */

#ifndef DATA_HPP_
#define DATA_HPP_

#include <FVCode3D/core/TypeDefinition.hpp>

namespace FVCode3D
{

//! Class that handles the information needed for the solver
/*!
 * @class Data
 * This class takes care of the information needed for the solver, as boundary conditions and the source/sink term.
 * It also handles the name of the input/output directory and the name of the input/output file,
 * the shared library name and miscellaneous options.
 */
class Data{
public:

    //! Define the numerical method type
    /*!
     * @enum NumericalMethodType
     * This enumerator allows to select the numerical method: Finite Volume or Mimetic Finite Difference
     */
    enum NumericalMethodType
    {
        FV          = 0,
        MFD         = 1
    };

    //! Define the problem type
    /*!
     * @enum ProblemType
     * This enumerator allows to select the problem type: steady or pseudo-steady state
     */
    enum ProblemType
    {
        steady          = 0,
        pseudoSteady    = 1
    };

    //! Define the format of the input mesh
    /*!
     * @enum MeshFormatType
     * This enumerator allows to select the format type of the mesh: TPFA(.grid) or forSolver(.fvg)
     */
    enum MeshFormatType
    {
        TPFA            = 0,
        forSolver       = 1,
        Medit           = 2
    };

    //! Define where to apply the source/sink term
    /*!
     * @enum SourceSinkOn
     * This enumerator allows to select where to apply the source/sink term: only on matrix, only on fractures, both or none.
     */
    enum SourceSinkOn
    {
        Matrix          = 0,
        Fractures       = 1,
        Both            = 2,
        None            = 3
    };

    //! @name Constructors
    //@{

    //! Default constructor
    /*!
     * Initialize the data
     */
    Data();

    //! Constructor from file
    /*!
     * @param dataFileName name of the data file
     */
    Data(const std::string dataFileName) throw();

    //! Copy constructor
    /*!
     * @param data reference of a Data
     */
    Data(const Data & data);

    //@}

    //! @name Get methods
    //@{

    //! Get the directory of the mesh
    /*!
     * @return the string that contains the directory of the mesh
     */
    const std::string getMeshDir() const { return M_meshDir; }

    //! Get the file of the mesh
    /*!
     * @return the string that contains the file of the mesh
     */
    const std::string getMeshFile() const { return M_meshFile; }

    //! Get the extension of the mesh format type
    /*!
     * @return the extension of the format type of the mesh
     */
    const std::string getMeshExtension() const { return M_meshExt; }

    //! Get the format type of the mesh
    /*!
     * @return the format type of the mesh
     */
    MeshFormatType getMeshType() const { return M_meshType; }

    //! Get the output directory
    /*!
     * @return the string that contains the output directory
     */
    const std::string getOutputDir() const { return M_outputDir; }

    //! Get the output file name
    /*!
     * @return the string that contains the output file name
     */
    const std::string getOutputFile() const { return M_outputFile; }

    //! Get the domain dimension along x-axis
    /*!
     * @return the domain dimension along x-axis
     */
    Real getLx() const { return M_Lx; }

    //! Get the domain dimension along y-axis
    /*!
     * @return the domain dimension along y-axis
     */
    Real getLy() const { return M_Ly; }

    //! Get the domain dimension along z-axis
    /*!
     * @return the domain dimension along z-axis
     */
    Real getLz() const { return M_Lz; }

    //! Get the number of cells along x-axis
    /*!
     * @return the number of cells along x-axis
     */
    Real getNx() const { return M_Nx; }

    //! Get the number of cells along y-axis
    /*!
     * @return the number of cells along y-axis
     */
    Real getNy() const { return M_Ny; }

    //! Get the number of cells along z-axis
    /*!
     * @return the number of cells along z-axis
     */
    Real getNz() const { return M_Nz; }

<<<<<<< HEAD
    //! Get the numerical method used to solve the problem
    /*!
     * @return the numerical method used to solve the problem
     */
    NumericalMethodType getNumericalMethod() const { return M_numet; }

    //! Get if the stiffness matrix in the mimetic method is lumped
    /*!
     * @return lumped true if the stiffness matrix is lumped
     */
    bool getLumpedMimetic() const { return M_lumpedMim; }
=======
    //! Get the shift domain along x-axis
    /*!
     * @return the shift domain along x-axis
     */
    Real getSx() const { return M_Sx; }

    //! Get the shift domain along y-axis
    /*!
     * @return the shift domain along y-axis
     */
    Real getSy() const { return M_Sy; }

    //! Get the shift domain z-axis
    /*!
     * @return the shift domain along z-axis
     */
    Real getSz() const { return M_Sz; }
>>>>>>> 00275146

    //! Get the problem type
    /*!
     * @return the type of the problem
     */
    ProblemType getProblemType() const { return M_problemType; }

    //! Test if fractures are enabled
    /*!
     * @return true if the fractures are enabled
     */
    bool fractureOn() const { return M_fracturesOn; }

    //! Get where the source/sink term is applied
    /*!
     * @return where the source/sink term is applied
     */
    SourceSinkOn getSourceSinkOn() const { return M_ssOn; }

    //! Test if the pressure value inside the fractures is fixed or not
    /*!
     * @return if true fix a pressure value inside the fractures
     */
    bool pressuresInFractures() const { return M_setFracturesPressure; }

    //! Get the pressure inside the fracture
    /*!
     * @return the pressure inside the fracture
     */
    Real getPressuresInFractures() const { return M_fracturesPressure; }

    //! Test if the multiple sub-regions method is activated or not
    /*!
     * @return if true the multiple sub-regions method is activated
     */
    bool MSROn() const { return M_MSR; }

    //! Get the number of sub-regions
    /*!
     * @return the number of sub-regions
     */
    UInt nbSubRegions() const { return M_nbSubRegions; }

    //! Get the number of time step to check for the steady state
    /*!
     * @return the number of time step to check for the steady state
     */
    UInt nbTimeStepSteadyState() const { return M_nbTimeStepSteadyState; }

    //! Get the tolerance to consider a time step at the steady state
    /*!
     * @return the tolerance to consider a time step at the steady state
     */
    Real tolSteadyState() const { return M_tolSteadyState; }

    //! Get the type of the permeability
    /*!
     * @return the type of the permeability
     */
    const std::string getPermeabilityType() const { return M_permeabilityType; }

    //! Get the permeability in the porous medium
    /*!
     * @return the permeability in the porous medium
     */
    Real getMatrixPermeability() const { return M_permMatrix; }

    //! Get the porosity in the porous medium
    /*!
     * @return the porosity in the porous medium
     */
    Real getMatrixPorosity() const { return M_poroMatrix; }

    //! Get the permeability in the fracture
    /*!
     * @return the permeability in the fracture
     */
    Real getFracturePermeability() const { return M_permFrac; }

    //! Get the porosity in the fracture
    /*!
     * @return the porosity in the fracture
     */
    Real getFracturePorosity() const { return M_poroFrac; }

    //! Get the aperture in the fracture
    /*!
     * @return the aperture in the fracture
     */
    Real getFractureAperture() const { return M_aperFrac; }

    //! Get the initial time
    /*!
     * @return the initial time
     */
    Real getInitialTime() const { return M_initTime; }

    //! Get the end time
    /*!
     * @return the end time
     */
    Real getEndTime() const { return M_endTime; }

    //! Get the time step
    /*!
     * @return the time step
     */
    Real getTimeStep() const { return M_timeStep; }

    //! Get mobility of the fluid
    /*!
     * @return the mobility of the fluid
     */
    Real getMobility() const { return M_mobility; }

    //! Get compressibility
    /*!
     * @return the compressibility
     */
    Real getCompressibility() const { return M_compressibility; }

    //! Get solver type
    /*!
     * @return the solver type
     */
    const std::string getSolverType() const { return M_solverType; }

    //! Get maximum iterations of the iterative solver
    /*!
     * @return maximum iterations of the iterative solver
     */
    UInt getIterativeSolverMaxIter() const { return M_maxIt; }

    //! Get tolerance of the iterative solver
    /*!
     * @return tolerance of the iterative solver
     */
    Real getIterativeSolverTolerance() const { return M_tol; }

    //! Get theta angle
    /*!
     * @return the angle theta used to identify the BC ids
     */
    Real getTheta() const { return M_theta; }

    //! Verbose
    /*!
     * @return true if verbose
     */
    bool verbose() const { return M_verbose; }

    //@}

    //! @name Set methods
    //@{

    //! Set the directory of the mesh
    /*!
     * @param dir the string that contains the directory of the mesh
     */
    void setMeshDir(const std::string dir) { M_meshDir = dir; }

    //! Set the file of the mesh
    /*!
     * @param file the string that contains the file of the mesh
     */
    void setMeshFile(const std::string file) { M_meshFile = file; }

    //! Set the extension of the mesh format type
    /*!
     * @param ext the extension of the format type of the mesh
     * @post modifies the mesh type
     */
    void setMeshExtension(const std::string ext);

    //! Set the format type of the mesh
    /*!
     * @param type the format type of the mesh
     * @post modifies the mesh extension
     */
    void setMeshType(const MeshFormatType type) throw();

    //! Set the output directory
    /*!
     * @param dir the string that contains the output directory
     */
    void setOutputDir(const std::string dir) { M_outputDir = dir; }

    //! Set the output file name
    /*!
     * @param file the string that contains the output file name
     */
    void setOutputFile(const std::string file) { M_outputFile = file; }

    //! Set the domain dimension along x-axis
    /*!
     * @param the domain dimension along x-axis
     */
    void setLx(const Real Lx) { M_Lx = Lx; }

    //! Set the domain dimension along y-axis
    /*!
     * @param the domain dimension along y-axis
     */
    void setLy(const Real Ly) { M_Ly = Ly; }

    //! Set the domain dimension along z-axis
    /*!
     * @param the domain dimension along z-axis
     */
    void setLz(const Real Lz) { M_Lz = Lz; }

    //! Set the number of cells along x-axis
    /*!
     * @param the number of cells along x-axis
     */
    void setNx(const Real Nx) { M_Nx = Nx; }

    //! Set the number of cells along y-axis
    /*!
     * @param the number of cells along y-axis
     */
    void setNy(const Real Ny) { M_Ny = Ny; }

    //! Set the number of cells along z-axis
    /*!
     * @param the number of cells along z-axis
     */
    void setNz(const Real Nz) { M_Nz = Nz; }

<<<<<<< HEAD
    //! Set the numerical method
    /*!
     * @param type the type of the numerical method
     */
    void setNumericalMethodType(const NumericalMethodType type) { M_numet = type; }

    //! Set if the stiffness matrix in the mimetic method is lumped
    /*!
     * @param lumped true if the stiffness matrix is lumped
     */
    void setLumpedMimetic(const bool lumped) { M_lumpedMim = lumped; }
=======
    //! Set the shift domain along x-axis
    /*!
     * @param the shift domain along x-axis
     */
    void setSx(const Real Sx) { M_Sx = Sx; }

    //! Set the shift domain along y-axis
    /*!
     * @param the shift domain along y-axis
     */
    void setSy(const Real Sy) { M_Sy = Sy; }

    //! Set the shift domain along z-axis
    /*!
     * @param the shift domain along z-axis
     */
    void setSz(const Real Sz) { M_Sz = Sz; }
>>>>>>> 00275146

    //! Set the problem type
    /*!
     * @param type the type of the problem
     */
    void setProblemType(const ProblemType type) { M_problemType = type; }

    //! Enable or disable the fractures
    /*!
     * @param fracture true to enable the fractures
     */
    void fractureOn(bool fracture) { M_fracturesOn = fracture; }

    //! Set where the source/sink term is applied
    /*!
     * @param ssOn where the source/sink term is applied
     */
    void setSourceSinkOn(const SourceSinkOn ssOn) { M_ssOn = ssOn; }

    //! Enable or disable the pressure value inside the fractures
    /*!
     * @param fracPress if true fix a pressure value inside the fractures
     */
    void pressuresInFractures(bool fracPress) { M_setFracturesPressure = fracPress; }

    //! Set the pressure inside the fracture
    /*!
     * @param press the pressure inside the fracture
     */
    void setPressuresInFractures(const Real press) { M_fracturesPressure = press; }

    //! Enable or disable the the multiple sub-regions method
    /*!
     * @param msr if true the multiple sub-regions method is activated
     */
    void MSROn(bool msr) { M_MSR = msr; }

    //! Set the number of sub-regions
    /*!
     * @param nSubReg the number of sub-regions
     */
    void setNbSubRegions(const UInt nSubReg) { M_nbSubRegions = nSubReg; }

    //! Set the number of time step to check for the steady state
    /*!
     * @param nTimeStep the number of time step to check for the steady state
     */
    void setNbTimeStepSteadyState(const UInt nTimeStep ) { M_nbTimeStepSteadyState = nTimeStep; }

    //! Set the tolerance to consider a time step at the steady state
    /*!
     * @param tol the tolerance to consider a time step at the steady state
     */
    void tolSteadyState(const Real tol) { M_tolSteadyState = tol; }

    //! Set the type of the permeability
    /*!
     * @param type the type of the permeability
     */
    void setPermeabilityType(const std::string type) { M_permeabilityType = type; }

    //! Set the permeability in the porous medium
    /*!
     * @param perm the permeability in the porous medium
     */
    void setMatrixPermeability(const Real perm) { M_permMatrix = perm; }

    //! Set the porosity in the porous medium
    /*!
     * @param poro the porosity in the porous medium
     */
    void setMatrixPorosity(const Real poro) { M_poroMatrix = poro; }

    //! Set the permeability in the fracture
    /*!
     * @param perm the permeability in the fracture
     */
    void setFracturePermeability(const Real perm) { M_permFrac = perm; }

    //! Set the porosity in the fracture
    /*!
     * @param poro the porosity in the fracture
     */
    void setFracturePorosity(const Real poro) { M_poroFrac = poro; }

    //! Set the aperture in the fracture
    /*!
     * @param aper the aperture in the fracture
     */
    void setFractureAperture(const Real aper) { M_aperFrac = aper; }

    //! Set the initial time
    /*!
     * @param time the initial time
     */
    void setInitialTime(const Real time) { M_initTime = time; }

    //! Set the final time
    /*!
     * @param time the final time
     */
    void setEndTime(const Real time) { M_endTime = time; }

    //! Set the time step
    /*!
     * @param time the time step
     */
    void setTimeStep(const Real time) { M_timeStep = time; }

    //! Set mobility of the fluid
    /*!
     * @param mobility the mobility of the fluid
     */
    void setMobility(const Real mobility) { M_mobility = mobility; }

    //! Set compressibility
    /*!
     * @param compressibility the compressibility
     */
    void setCompressibility(const Real compressibility) { M_compressibility = compressibility; }

    //! Set solver type
    /*!
     * @param the solver type
     */
    void getSolverType(const std::string solver) { M_solverType = solver; }

    //! Set maximum iterations of the iterative solver
    /*!
     * @param maxIt maximum iterations of the iterative solver
     */
     void setIterativeSolverMaxIter(const UInt maxIt) { M_maxIt = maxIt; }

    //! Set tolerance of the iterative solver
    /*!
     * @param tol tolerance of the iterative solver
     */
    void setIterativeSolverTolerance(const Real tol) { M_tol = tol; }

    //! Set theta angle
    /*!
     * @param theta the angle theta used to identify the BC ids
     */
    void setTheta(const Real theta) { M_theta = theta; }

    //! Enable or disable verbosity
    /*!
     * @param verbose true to enable verbosity
     */
    void verbose(const bool verbose) { M_verbose = verbose; }

    //@}

    //! Show a summary of the data
    /*!
     * @param output output stream. Default = std::cout
     */
    void showMe( std::ostream & output = std::cout ) const;

    //! Destructor
    ~Data() {}

protected:

    //! Mesh directory
    std::string M_meshDir;
    //! Mesh file
    std::string M_meshFile;
    //! Mesh file
    std::string M_meshExt;
    //! Format Type
    MeshFormatType M_meshType;
    //! Output directory
    std::string M_outputDir;
    //! Output file
    std::string M_outputFile;
    //! Domain dimension along x-axis
    Real M_Lx;
    //! Domain dimension along y-axis
    Real M_Ly;
    //! Domain dimension along z-axis
    Real M_Lz;
    //! Number of cells along x-axis
    UInt M_Nx;
    //! Number of cells along y-axis
    UInt M_Ny;
    //! Number of cells along z-axis
    UInt M_Nz;
<<<<<<< HEAD
    //! Type of the numerical method
    NumericalMethodType M_numet;
    //! If true the stiffness matrix for the mimetic method is lumped
    bool M_lumpedMim;
=======
    //! Shift domain along x-axis
    Real M_Sx;
    //! Shift Domain along y-axis
    Real M_Sy;
    //! Shift Domain along z-axis
    Real M_Sz;
>>>>>>> 00275146
    //! Type of the problem
    ProblemType M_problemType;
    //! Enable or disable fractures
    bool M_fracturesOn;
    //! Where the source/sink term is applied
    SourceSinkOn M_ssOn;
    //! If true fix the pressure inside the fractures
    bool M_setFracturesPressure;
    //! Pressure value inside the fractures
    Real M_fracturesPressure;
    //! Multiple sub-regions on?
    bool M_MSR;
    //! Number of sub-regions
    UInt M_nbSubRegions;
    //! Number of time step to check for the steady state
    UInt M_nbTimeStepSteadyState;
    //! Tolerance to consider a time step at the steady state
    Real M_tolSteadyState;
    //! Type of the permeability
    std::string M_permeabilityType;
    //! Permeability in the porous medium
    Real M_permMatrix;
    //! Porosity in the porous medium
    Real M_poroMatrix;
    //! Permeability in the fractures
    Real M_permFrac;
    //! Porosity in the fractures
    Real M_poroFrac;
    //! Aperture in the fractures
    Real M_aperFrac;
    //! Initial time, used for time-dependent problem
    Real M_initTime;
    //! Final time, used for time-dependent problem
    Real M_endTime;
    //! Time step, used for time-dependent problem
    Real M_timeStep;
    //! Mobility of the fluid
    Real M_mobility;
    //! Compressibility
    Real M_compressibility;

    //! Solver used
    std::string M_solverType;
    //! Maximum iterations of the iterative solver
    UInt M_maxIt;
    //! Tolerance of the iterative solver
    Real M_tol;

    //! Angle used to rotate along z-axis the domain. It is used only to compute the normal for detecting BC!
    Real M_theta;
    //! Verbose
    bool M_verbose;
};

//! Class that implements a parser for a generic enumerator
/*!
 * @class EnumParser
 * This class allows to convert a string to an enumerator value
 * The template parameter is the enumerator type
 */
template <class T>
class EnumParser
{
public:

    //! Empty constructor
    EnumParser();

    //! Parse method
    /*!
     * @param str string of the enumerator value that you want to convert
     * @return the enumerator value associated with the string
     */
    T parse(const std::string & str) const throw()
    {
        typename std::map<std::string, T>::const_iterator it = M_enumMap.find(str);
        if (it == M_enumMap.end())
        {
            throw std::runtime_error("Error: parsing an enum that does not exist.");
        }
        return it->second;
    }

    //! Destructor
    ~EnumParser() = default;

private:

    //! Map that links a string to an enumarator type
    std::map<std::string, T> M_enumMap;
};

//! Specialized class that implements a parser for the Data::NumericalMethodType enum
template<>
EnumParser<Data::NumericalMethodType>::EnumParser();

//! Specialized class that implements a parser for the Data::ProblemType enum
template<>
EnumParser<Data::ProblemType>::EnumParser();

//! Specialized class that implements a parser for the Data::MeshFormatType enum
template<>
EnumParser<Data::MeshFormatType>::EnumParser();

//! Specialized class that implements a parser for the Data::SourceSinkOn enum
template<>
EnumParser<Data::SourceSinkOn>::EnumParser();

//! Typedef for std::unique_ptr<Data>
/*!
 * @typedef DataPtr_Type
 * This type definition permits to handle a std::unique_ptr<Data> as a DataPtr_Type.
 */
typedef std::unique_ptr<Data> DataPtr_Type;

} // namespace FVCode3D
#endif /* DATA_HPP_ */<|MERGE_RESOLUTION|>--- conflicted
+++ resolved
@@ -166,7 +166,24 @@
      */
     Real getNz() const { return M_Nz; }
 
-<<<<<<< HEAD
+    //! Get the shift domain along x-axis
+    /*!
+     * @return the shift domain along x-axis
+     */
+    Real getSx() const { return M_Sx; }
+
+    //! Get the shift domain along y-axis
+    /*!
+     * @return the shift domain along y-axis
+     */
+    Real getSy() const { return M_Sy; }
+
+    //! Get the shift domain z-axis
+    /*!
+     * @return the shift domain along z-axis
+     */
+    Real getSz() const { return M_Sz; }
+
     //! Get the numerical method used to solve the problem
     /*!
      * @return the numerical method used to solve the problem
@@ -178,25 +195,6 @@
      * @return lumped true if the stiffness matrix is lumped
      */
     bool getLumpedMimetic() const { return M_lumpedMim; }
-=======
-    //! Get the shift domain along x-axis
-    /*!
-     * @return the shift domain along x-axis
-     */
-    Real getSx() const { return M_Sx; }
-
-    //! Get the shift domain along y-axis
-    /*!
-     * @return the shift domain along y-axis
-     */
-    Real getSy() const { return M_Sy; }
-
-    //! Get the shift domain z-axis
-    /*!
-     * @return the shift domain along z-axis
-     */
-    Real getSz() const { return M_Sz; }
->>>>>>> 00275146
 
     //! Get the problem type
     /*!
@@ -427,7 +425,24 @@
      */
     void setNz(const Real Nz) { M_Nz = Nz; }
 
-<<<<<<< HEAD
+    //! Set the shift domain along x-axis
+    /*!
+     * @param the shift domain along x-axis
+     */
+    void setSx(const Real Sx) { M_Sx = Sx; }
+
+    //! Set the shift domain along y-axis
+    /*!
+     * @param the shift domain along y-axis
+     */
+    void setSy(const Real Sy) { M_Sy = Sy; }
+
+    //! Set the shift domain along z-axis
+    /*!
+     * @param the shift domain along z-axis
+     */
+    void setSz(const Real Sz) { M_Sz = Sz; }
+
     //! Set the numerical method
     /*!
      * @param type the type of the numerical method
@@ -439,25 +454,6 @@
      * @param lumped true if the stiffness matrix is lumped
      */
     void setLumpedMimetic(const bool lumped) { M_lumpedMim = lumped; }
-=======
-    //! Set the shift domain along x-axis
-    /*!
-     * @param the shift domain along x-axis
-     */
-    void setSx(const Real Sx) { M_Sx = Sx; }
-
-    //! Set the shift domain along y-axis
-    /*!
-     * @param the shift domain along y-axis
-     */
-    void setSy(const Real Sy) { M_Sy = Sy; }
-
-    //! Set the shift domain along z-axis
-    /*!
-     * @param the shift domain along z-axis
-     */
-    void setSz(const Real Sz) { M_Sz = Sz; }
->>>>>>> 00275146
 
     //! Set the problem type
     /*!
@@ -646,19 +642,16 @@
     UInt M_Ny;
     //! Number of cells along z-axis
     UInt M_Nz;
-<<<<<<< HEAD
-    //! Type of the numerical method
-    NumericalMethodType M_numet;
-    //! If true the stiffness matrix for the mimetic method is lumped
-    bool M_lumpedMim;
-=======
     //! Shift domain along x-axis
     Real M_Sx;
     //! Shift Domain along y-axis
     Real M_Sy;
     //! Shift Domain along z-axis
     Real M_Sz;
->>>>>>> 00275146
+    //! Type of the numerical method
+    NumericalMethodType M_numet;
+    //! If true the stiffness matrix for the mimetic method is lumped
+    bool M_lumpedMim;
     //! Type of the problem
     ProblemType M_problemType;
     //! Enable or disable fractures
