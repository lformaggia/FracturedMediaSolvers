 /*!
 * @file cartesianGrid.cpp
 * @brief Class that generate a hexahedral structured (Cartesian) grid (definitions).
 */

#include <FVCode3D/mesh/Mesh3D.hpp>
#include <FVCode3D/property/Properties.hpp>
#include <FVCode3D/mesh/CartesianGrid.hpp>

namespace FVCode3D
{

void CartesianGrid::generate(bool fracturesOn, const Real Lx, const Real Ly, const Real Lz, const UInt Nx, const UInt
Ny, const UInt Nz, const Real Sx, const Real Sy, const Real Sz)
{
    Real hx = Lx/Nx;
    Real hy = Ly/Ny;
    Real hz = Lz/Nz;
    UInt nNodes = (Nx+1)*(Ny+1)*(Nz+1);
    UInt i,j,k;

    UInt bcId, zone, maxZone = 0, count = 0;

    std::vector<UInt> tmp, tmpFacets;

    std::vector<Point3D> & nodesRef = M_mesh.getNodesVector();
    std::map<UInt, Mesh3D::Facet3D> & facetsRef = M_mesh.getFacetsMap();
    std::map<UInt, Mesh3D::Cell3D> & cellsRef = M_mesh.getCellsMap();

    nodesRef.reserve(nNodes);

    // create nodes
    for(k=0; k <= Nz; ++k)
    {
        for(j=0; j <= Ny; ++j)
        {
            for(i=0; i <= Nx; ++i)
            {
                nodesRef.emplace_back(hx*i + Sx, hy*j + Sy, hz*k + Sz); // Point3D
            }
        }
    }

<<<<<<< HEAD
/*
    std::default_random_engine generator;
    std::normal_distribution<Real> distribution(0., 7.5e-3);

    for(j=1; j < Ny; ++j)
    {
        for(i=1; i < Nx; ++i)
        {
            const Real varX = distribution(generator);
            const Real varY = distribution(generator);
            for(k=0; k <= Nz; ++k)
            {
                const Real index = i + (Nx+1) * j + (Nx+1) * (Ny+1) * k;
                nodesRef[index].x() += varX;
                nodesRef[index].y() += varY;
//                nodesRef[i + Nx * j + Nx * Ny * k].z() += distribution(generator);
            }
        }
    }
*/

=======
//    addNoiseToPoint(0., 7.5e-3);
>>>>>>> bde55df3
    tmp.resize(4);

    // create facets parallel to x axis
    for(i=0; i <= Nx; ++i)
    {
        for(k=0; k < Nz; ++k)
        {
            for(j=0; j < Ny; ++j)
            {
                tmp[0] = i + (Nx+1) * j + (Nx+1)*(Ny+1) * k;
                tmp[1] = i + (Nx+1) * j + (Nx+1)*(Ny+1) * (k+1);
                tmp[2] = i + (Nx+1) * (j+1) + (Nx+1)*(Ny+1) * (k+1);
                tmp[3] = i + (Nx+1) * (j+1) + (Nx+1)*(Ny+1) * k;

                bcId = ((i == 0) || (i == Nx)) ? 1 : 0;
                zone = 0;

                facetsRef.emplace( std::piecewise_construct, std::forward_as_tuple(count), std::forward_as_tuple(&M_mesh, tmp, (zone)*static_cast<UInt>(fracturesOn), bcId) );
                ++count;
            }
        }
    }

    // create facets parallel to y axis
    for(j=0; j <= Ny; ++j)
    {
        for(i=0; i < Nx; ++i)
        {
            for(k=0; k < Nz; ++k)
            {
                tmp[0] = i + (Nx+1) * j + (Nx+1)*(Ny+1) * k;
                tmp[1] = i + (Nx+1) * j + (Nx+1)*(Ny+1) * (k+1);
                tmp[2] = i+1 + (Nx+1) * j + (Nx+1)*(Ny+1) * (k+1);
                tmp[3] = i+1 + (Nx+1) * j + (Nx+1)*(Ny+1) * k;

                bcId = (( j==0 ) || (j == Ny)) ? 1 : 0;
                zone = 0;

                facetsRef.emplace( std::piecewise_construct, std::forward_as_tuple(count), std::forward_as_tuple(&M_mesh, tmp, (zone)*static_cast<UInt>(fracturesOn), bcId) );
                ++count;
            }
        }
    }

    // create facets parallel to z axis
    for(k=0; k <= Nz; ++k)
    {
        for(j=0; j < Ny; ++j)
        {
            for(i=0; i < Nx; ++i)
            {
                tmp[0] = i + (Nx+1) * j + (Nx+1)*(Ny+1) * k;
                tmp[1] = i+1 + (Nx+1) * j + (Nx+1)*(Ny+1) * k;
                tmp[2] = i+1 + (Nx+1) * (j+1) + (Nx+1)*(Ny+1) * k;
                tmp[3] = i + (Nx+1) * (j+1) + (Nx+1)*(Ny+1) * k;

                bcId = ((k == 0) || (k == Nz)) ? 1 : 0;
                zone = 0;

                facetsRef.emplace( std::piecewise_construct, std::forward_as_tuple(count), std::forward_as_tuple(&M_mesh, tmp, (zone)*static_cast<UInt>(fracturesOn), bcId) );
                ++count;
            }
        }
    }

    tmpFacets.resize(6);

    count = 0;

    M_mesh.buildNodesToFacetMap();

    // create cells
    for(k=0; k < Nz; ++k)
    {
        for(j=0; j < Ny; ++j)
        {
            for(i=0; i < Nx; ++i)
            {
                // bottom
                tmp[0] = i + (Nx+1) * j + (Nx+1)*(Ny+1) * k;
                tmp[1] = i+1 + (Nx+1) * j + (Nx+1)*(Ny+1) * k;
                tmp[2] = i+1 + (Nx+1) * (j+1) + (Nx+1)*(Ny+1) * k;
                tmp[3] = i + (Nx+1) * (j+1) + (Nx+1)*(Ny+1) * k;

                tmpFacets[0] = M_mesh.getFacetFromNodes(tmp);

                // top
                tmp[0] = i + (Nx+1) * j + (Nx+1)*(Ny+1) * (k+1);
                tmp[1] = i+1 + (Nx+1) * j + (Nx+1)*(Ny+1) * (k+1);
                tmp[2] = i+1 + (Nx+1) * (j+1) + (Nx+1)*(Ny+1) * (k+1);
                tmp[3] = i + (Nx+1) * (j+1) + (Nx+1)*(Ny+1) * (k+1);

                tmpFacets[1] = M_mesh.getFacetFromNodes(tmp);

                // left
                tmp[0] = i + (Nx+1) * j + (Nx+1)*(Ny+1) * k;
                tmp[1] = i + (Nx+1) * j + (Nx+1)*(Ny+1) * (k+1);
                tmp[2] = i+1 + (Nx+1) * j + (Nx+1)*(Ny+1) * (k+1);
                tmp[3] = i+1 + (Nx+1) * j + (Nx+1)*(Ny+1) * k;

                tmpFacets[2] = M_mesh.getFacetFromNodes(tmp);

                // right
                tmp[0] = i + (Nx+1) * (j+1) + (Nx+1)*(Ny+1) * k;
                tmp[1] = i + (Nx+1) * (j+1) + (Nx+1)*(Ny+1) * (k+1);
                tmp[2] = i+1 + (Nx+1) * (j+1) + (Nx+1)*(Ny+1) * (k+1);
                tmp[3] = i+1 + (Nx+1) * (j+1) + (Nx+1)*(Ny+1) * k;

                tmpFacets[3] = M_mesh.getFacetFromNodes(tmp);

                // back
                tmp[0] = i + (Nx+1) * j + (Nx+1)*(Ny+1) * k;
                tmp[1] = i + (Nx+1) * j + (Nx+1)*(Ny+1) * (k+1);
                tmp[2] = i + (Nx+1) * (j+1) + (Nx+1)*(Ny+1) * (k+1);
                tmp[3] = i + (Nx+1) * (j+1) + (Nx+1)*(Ny+1) * k;

                tmpFacets[4] = M_mesh.getFacetFromNodes(tmp);

                // front
                tmp[0] = i+1 + (Nx+1) * j + (Nx+1)*(Ny+1) * k;
                tmp[1] = i+1 + (Nx+1) * j + (Nx+1)*(Ny+1) * (k+1);
                tmp[2] = i+1 + (Nx+1) * (j+1) + (Nx+1)*(Ny+1) * (k+1);
                tmp[3] = i+1 + (Nx+1) * (j+1) + (Nx+1)*(Ny+1) * k;

                tmpFacets[5] = M_mesh.getFacetFromNodes(tmp);

                cellsRef.emplace( std::piecewise_construct, std::forward_as_tuple(count), std::forward_as_tuple(&M_mesh, tmpFacets, maxZone+1) );

                ++count;
            }
        }
    }
}

void CartesianGrid::addNoiseToPoint(const Real mean, const Real stDev)
{
    std::default_random_engine generator;
    std::normal_distribution<Real> distribution(mean, stDev);

    for(auto& node : M_mesh.getNodesVector())
    {
        node.x() += distribution(generator);
        node.z() += distribution(generator);
        node.y() += distribution(generator);
    }
}

void CartesianGrid::extractBC(const Real theta)
{
    Point3D normal, center, centerFace;
    Real max;
    UInt compMax;

    for(std::map<UInt, Mesh3D::Facet3D>::iterator it = M_mesh.getFacetsMap().begin(); it != M_mesh.getFacetsMap().end(); ++it)
    {
        if (it->second.getSeparatedCells().size() == 1)
        {
            center = M_mesh.getCellsMap().at(*(it->second.getSeparatedCells().begin())).getCentroid();
            centerFace = it->second.getCentroid();

            normal = it->second.getUnsignedNormal();
            center -= centerFace;
            center.normalize();

            if(normal * center > 0.)
                normal = -normal;

            normal = rotateOf(normal, theta);

            max = std::max(std::fabs(normal.x()), std::fabs(normal.y()));
            compMax = std::fabs(normal.x()) > std::fabs(normal.y()) ? 0 : 1;

            max = std::max(max, std::fabs(normal.z()));
            compMax = max > std::fabs(normal.z()) ? compMax : 2;

            if(normal[compMax]>0.)
                it->second.setBorderID(2*compMax+1);
            else
                it->second.setBorderID(2*compMax+2);
        }
    }
}

void CartesianGrid::addFractures(const std::map<UInt,UInt> & facetIdToZone)
{
    std::map<UInt, Mesh3D::Facet3D> & facetsRef = M_mesh.getFacetsMap();

    FractureNetwork3D FN(M_mesh);
    std::vector<Fracture3D> fracturesVector;
    std::map<UInt, Fracture3D> fracturesMap;
    std::map<UInt, Fracture3D>::iterator itF;
    Point3D normal, center, centerFace;

    for(std::map<UInt,UInt>::const_iterator it = facetIdToZone.begin(); it!= facetIdToZone.end(); ++it)
        if(facetsRef.find(it->first) != facetsRef.end())
            facetsRef[it->first].setZoneCode(it->second);

    for(std::map<UInt, Mesh3D::Facet3D>::iterator it = facetsRef.begin(); it != facetsRef.end(); ++it)
    {
        if (it->second.getZoneCode() > 0 && it->second.getBorderId()==0)
        {
            itF = fracturesMap.find(it->second.getZoneCode());
            if (itF != fracturesMap.end())
                itF->second.push_back(it->first);
            else
            {
                fracturesMap.emplace(std::piecewise_construct, std::forward_as_tuple(it->second.getZoneCode()), std::forward_as_tuple(M_mesh) );
                fracturesMap.at(it->second.getZoneCode()).push_back(it->first);
                fracturesMap.at(it->second.getZoneCode()).getId() = it->second.getZoneCode();
            }
        }
    }

    fracturesVector.reserve(fracturesMap.size());
    for(itF = fracturesMap.begin();  itF != fracturesMap.end(); ++itF)
        fracturesVector.push_back(itF->second);

    FN.addFractures(fracturesVector);

    M_mesh.addFractureNetwork(FN);
}

void CartesianGrid::addBCAndFractures(const std::map<UInt,UInt> & facetIdToZone, const Real theta)
{
    extractBC(theta);
    addFractures(facetIdToZone);
}

} // namespace FVCode3D<|MERGE_RESOLUTION|>--- conflicted
+++ resolved
@@ -41,7 +41,6 @@
         }
     }
 
-<<<<<<< HEAD
 /*
     std::default_random_engine generator;
     std::normal_distribution<Real> distribution(0., 7.5e-3);
@@ -62,10 +61,8 @@
         }
     }
 */
-
-=======
 //    addNoiseToPoint(0., 7.5e-3);
->>>>>>> bde55df3
+
     tmp.resize(4);
 
     // create facets parallel to x axis
