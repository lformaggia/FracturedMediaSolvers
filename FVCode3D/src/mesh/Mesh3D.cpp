--- conflicted
+++ resolved
@@ -22,19 +22,19 @@
 // Constructors & Destructor
 // ==================================================
 Mesh3D::Facet3D::Facet3D() :
- 		M_mesh(0), M_borderId(0), M_zone(0) {}
+        M_mesh(0), M_borderId(0), M_zone(0) {}
 
 Mesh3D::Facet3D::Facet3D(const Facet3D & facet) :
-  		M_mesh(facet.getMesh()), M_idVertex(facet.getVertexesVector()),
-  		M_separatedCells(facet.getSeparatedCells()),
-  		M_representedFractureIds(facet.getRepresentedFractureIds()),
-		M_centroid(facet.getCentroid()),
-		M_borderId(facet.getBorderId()), M_zone(facet.getZoneCode()) {}
+        M_mesh(facet.getMesh()), M_idVertex(facet.getVertexesVector()),
+        M_separatedCells(facet.getSeparatedCells()),
+        M_representedFractureIds(facet.getRepresentedFractureIds()),
+        M_centroid(facet.getCentroid()),
+        M_borderId(facet.getBorderId()), M_zone(facet.getZoneCode()) {}
 
 Mesh3D::Facet3D::Facet3D(Geometry::Mesh3D * const mesh, const std::vector<UInt> & vertices, const UInt zone, const UInt borderId) :
-				M_mesh(mesh), M_idVertex(vertices), M_borderId(borderId), M_zone(zone)
-{
-	computeCentroid();
+                M_mesh(mesh), M_idVertex(vertices), M_borderId(borderId), M_zone(zone)
+{
+    computeCentroid();
 }
 
 // ==================================================
@@ -43,83 +43,78 @@
 
 Point3D Mesh3D::Facet3D::computeNormal() const
 {
-<<<<<<< HEAD
-	//! @toto This is unsafe: better dist of points
-	// auto numNodes = getNodesVector().size();
-=======
-	UInt i = 3;
-	const UInt nPoints = getNumberOfPoints();
->>>>>>> a948c633
-	Point3D A(M_mesh->getNodesVector()[M_idVertex[0]]);
-	Point3D B(M_mesh->getNodesVector()[M_idVertex[1]]);
-	Point3D C(M_mesh->getNodesVector()[M_idVertex[2]]);
-	while( (std::fabs(innerAngleRad(B-A,C-A)) < 1e-6) && (i<nPoints) )
-		C = M_mesh->getNodesVector()[M_idVertex[i++]];
-
-	return Geometry::computeNormal(A,B,C);
+    UInt i = 3;
+    const UInt nPoints = getNumberOfPoints();
+    Point3D A(M_mesh->getNodesVector()[M_idVertex[0]]);
+    Point3D B(M_mesh->getNodesVector()[M_idVertex[1]]);
+    Point3D C(M_mesh->getNodesVector()[M_idVertex[2]]);
+    while( (std::fabs(innerAngleRad(B-A,C-A)) < 1e-6) && (i<nPoints) )
+        C = M_mesh->getNodesVector()[M_idVertex[i++]];
+
+    return Geometry::computeNormal(A,B,C);
 }
 
 Real Mesh3D::Facet3D::area() const
 {
-	std::vector<Point3D> points;
-	CoordinateSystem3D cs;
-	Real area(0.);
-
-	cs.computeCartesianCoordinateSystem(computeNormal());
-
-	for(UInt i=0; i < M_idVertex.size(); ++i)
-		points.emplace_back( M_mesh->getNodesVector()[M_idVertex[i]].convertInLocalCoordinate(cs, Point3D(0.,0.,0.)) );
-
-	for(UInt i=0; i < (M_idVertex.size()-1) ; ++i)
-		area += points[i].x() * points[i+1].y() - points[i].y() * points[i+1].x();
-
-	area += points[M_idVertex.size()-1].x() * points[0].y() - points[M_idVertex.size()-1].y() * points[0].x();
-
-	return std::fabs(area)/2.;
+    std::vector<Point3D> points;
+    CoordinateSystem3D cs;
+    Real area(0.);
+
+    cs.computeCartesianCoordinateSystem(computeNormal());
+
+    for(UInt i=0; i < M_idVertex.size(); ++i)
+        points.emplace_back( M_mesh->getNodesVector()[M_idVertex[i]].convertInLocalCoordinate(cs, Point3D(0.,0.,0.)) );
+
+    for(UInt i=0; i < (M_idVertex.size()-1) ; ++i)
+        area += points[i].x() * points[i+1].y() - points[i].y() * points[i+1].x();
+
+    area += points[M_idVertex.size()-1].x() * points[0].y() - points[M_idVertex.size()-1].y() * points[0].x();
+
+    return std::fabs(area)/2.;
 }
 
 void Mesh3D::Facet3D::computeCentroid()
 {
-	UInt N = M_idVertex.size();
-	Real tmpArea, totArea = 0.;
-
-	for (UInt j = 1; j < N-1; ++j)
-	{
-		tmpArea = triangleArea(	M_mesh->getNodesVector()[M_idVertex[0]],
-								M_mesh->getNodesVector()[M_idVertex[j]],
-								M_mesh->getNodesVector()[M_idVertex[j+1]]);
-		totArea += tmpArea;
-		M_centroid += tmpArea * (	M_mesh->getNodesVector()[M_idVertex[0]] +
-										M_mesh->getNodesVector()[M_idVertex[j]] +
-										M_mesh->getNodesVector()[M_idVertex[j+1]]
-									) / 3.;
-	}
-
-	M_centroid /= totArea;
+    UInt N = M_idVertex.size();
+    Real tmpArea, totArea = 0.;
+
+    for (UInt j = 1; j < N-1; ++j)
+    {
+        tmpArea = triangleArea( M_mesh->getNodesVector()[M_idVertex[0]],
+                                M_mesh->getNodesVector()[M_idVertex[j]],
+                                M_mesh->getNodesVector()[M_idVertex[j+1]]);
+        totArea += tmpArea;
+        M_centroid += tmpArea * (   M_mesh->getNodesVector()[M_idVertex[0]] +
+                                        M_mesh->getNodesVector()[M_idVertex[j]] +
+                                        M_mesh->getNodesVector()[M_idVertex[j+1]]
+                                    ) / 3.;
+    }
+
+    M_centroid /= totArea;
 }
 
 void Mesh3D::Facet3D::showMe(std::ostream  & out) const
 {
-	out << "Type = Facet3D :";
-	out << "M_mesh = " << M_mesh << std::endl;
-	out << "  ->" << std::endl;
-	for(UInt i=0; i<M_idVertex.size(); ++i)
-	{
-		out << "    M_idP["<<i<<"] = " << M_idVertex[i] << std::endl;
-	}
-	out << "  -> M_separatedCells : size = " << M_separatedCells.size();
-	out << "    [ ";
-	if( !M_separatedCells.empty() )
-		for( std::set<UInt>::const_iterator it = M_separatedCells.begin();
-				it != M_separatedCells.end(); ++it )
-			out << *it << " ";
-	out << " ] " << std::endl;
-	out << "  -> M_representedFractureIds : [ ";
-	if( !M_representedFractureIds.empty() )
-		for( std::set<UInt>::const_iterator it = M_representedFractureIds.begin();
-				it != M_representedFractureIds.end(); ++it )
-			out << *it << " ";
-	out << " ] " << std::endl;
+    out << "Type = Facet3D :";
+    out << "M_mesh = " << M_mesh << std::endl;
+    out << "  ->" << std::endl;
+    for(UInt i=0; i<M_idVertex.size(); ++i)
+    {
+        out << "    M_idP["<<i<<"] = " << M_idVertex[i] << std::endl;
+    }
+    out << "  -> M_separatedCells : size = " << M_separatedCells.size();
+    out << "    [ ";
+    if( !M_separatedCells.empty() )
+        for( std::set<UInt>::const_iterator it = M_separatedCells.begin();
+                it != M_separatedCells.end(); ++it )
+            out << *it << " ";
+    out << " ] " << std::endl;
+    out << "  -> M_representedFractureIds : [ ";
+    if( !M_representedFractureIds.empty() )
+        for( std::set<UInt>::const_iterator it = M_representedFractureIds.begin();
+                it != M_representedFractureIds.end(); ++it )
+            out << *it << " ";
+    out << " ] " << std::endl;
 }
 
 
@@ -129,29 +124,29 @@
 // Constructors & Destructor
 // ==================================================
 Mesh3D::Cell3D::Cell3D() :
-		M_mesh(0), M_volume(0.), M_zone(0) {}
+        M_mesh(0), M_volume(0.), M_zone(0) {}
 
 Mesh3D::Cell3D::Cell3D(const Cell3D & cell) :
-		M_mesh(cell.getMesh()), M_idVertexes(cell.getVertexesVector()),
-		M_idFacets(cell.getFacetsSet()), M_idNeighbors(cell.getNeighborsSet()),
-		M_centroid(cell.getCentroid()),
-		M_volume(cell.volume()), M_zone(cell.getZoneCode()) {}
+        M_mesh(cell.getMesh()), M_idVertexes(cell.getVertexesVector()),
+        M_idFacets(cell.getFacetsSet()), M_idNeighbors(cell.getNeighborsSet()),
+        M_centroid(cell.getCentroid()),
+        M_volume(cell.volume()), M_zone(cell.getZoneCode()) {}
 
 Mesh3D::Cell3D::Cell3D( const Geometry::Mesh3D * mesh, const std::vector<UInt> & facets, const UInt zone ) :
-		M_mesh(mesh), M_idFacets(facets.begin(), facets.end()), M_zone(zone)
-{
-	Facet3D f;
-
-	for(std::set<UInt>::const_iterator it=M_idFacets.begin(); it != M_idFacets.end(); ++it){
-		f = M_mesh->getFacetsMap().at(*it);
-		for(UInt j=0; j<f.getNumberOfPoints(); ++j)
-			M_idVertexes.push_back(f.getIdVertex(j));
-	}
-
-	sort(M_idVertexes.begin(), M_idVertexes.end());
-	M_idVertexes.erase( unique( M_idVertexes.begin(), M_idVertexes.end() ), M_idVertexes.end() );
-
-	computeVolumeAndCentroid();
+        M_mesh(mesh), M_idFacets(facets.begin(), facets.end()), M_zone(zone)
+{
+    Facet3D f;
+
+    for(std::set<UInt>::const_iterator it=M_idFacets.begin(); it != M_idFacets.end(); ++it){
+        f = M_mesh->getFacetsMap().at(*it);
+        for(UInt j=0; j<f.getNumberOfPoints(); ++j)
+            M_idVertexes.push_back(f.getIdVertex(j));
+    }
+
+    sort(M_idVertexes.begin(), M_idVertexes.end());
+    M_idVertexes.erase( unique( M_idVertexes.begin(), M_idVertexes.end() ), M_idVertexes.end() );
+
+    computeVolumeAndCentroid();
 }
 
 // ==================================================
@@ -159,100 +154,100 @@
 // ==================================================
 Geometry::Point3D Mesh3D::Cell3D::outerNormalToFacet(const UInt & facetId) const
 {
-	bool found(false);
-	Point3D normal(0., 0., 0.), v_centr;
-	Facet3D facet;
-
-	// control that facetId is a facet of this cell
-	for( std::set<UInt>::const_iterator it = M_idFacets.begin();
-			it != M_idFacets.end(); ++it )
-	{
-		if( *it == facetId )
-			found = true;
-	}
-
-	// check if the facet exists in this cell
-	if( !found )
-	{
-		std::cerr << " Error: the facet is not in this cell" << std::endl;
-		return normal;
-	}
-
-	facet = M_mesh->getFacetsMap().at( facetId );
-
-	normal = facet.computeNormal();
-
-	v_centr = M_centroid - facet.getVertex(2);
-
-	if( normal * v_centr > 0 )
-		return -normal;
-
-	return normal;
+    bool found(false);
+    Point3D normal(0., 0., 0.), v_centr;
+    Facet3D facet;
+
+    // control that facetId is a facet of this cell
+    for( std::set<UInt>::const_iterator it = M_idFacets.begin();
+            it != M_idFacets.end(); ++it )
+    {
+        if( *it == facetId )
+            found = true;
+    }
+
+    // check if the facet exists in this cell
+    if( !found )
+    {
+        std::cerr << " Error: the facet is not in this cell" << std::endl;
+        return normal;
+    }
+
+    facet = M_mesh->getFacetsMap().at( facetId );
+
+    normal = facet.computeNormal();
+
+    v_centr = M_centroid - facet.getVertex(2);
+
+    if( normal * v_centr > 0 )
+        return -normal;
+
+    return normal;
 
 }
 
 bool Mesh3D::Cell3D::hasNeighborsThroughFacet( const UInt & facetId, UInt & idNeighbor) const
 {
-	bool found(false);
-
-	for( std::set<UInt>::const_iterator it = M_idNeighbors.begin(); it != M_idNeighbors.end(); ++it )
-	{
-		if( std::find( M_mesh->getCellsMap().at(*it).getFacetsSet().begin(), M_mesh->getCellsMap().at(*it).getFacetsSet().end(), facetId )
-			!= M_mesh->getCellsMap().at(*it).getFacetsSet().end() )
-		{
-			idNeighbor = *it;
-			found = 1;
-			break;
-		}
-	}
-
-	return found;
+    bool found(false);
+
+    for( std::set<UInt>::const_iterator it = M_idNeighbors.begin(); it != M_idNeighbors.end(); ++it )
+    {
+        if( std::find( M_mesh->getCellsMap().at(*it).getFacetsSet().begin(), M_mesh->getCellsMap().at(*it).getFacetsSet().end(), facetId )
+            != M_mesh->getCellsMap().at(*it).getFacetsSet().end() )
+        {
+            idNeighbor = *it;
+            found = 1;
+            break;
+        }
+    }
+
+    return found;
 }
 
 void Mesh3D::Cell3D::computeVolumeAndCentroid()
 {
-	std::vector<Point3D> nodes;
-	std::vector< std::vector<UInt> > facets;
-	std::map<UInt, UInt> globalToLocal;
-
-	const UInt nNodes = vertexesNumber();
-	const UInt nFacets = facetsNumber();
-	UInt nodesFacet, i, j;
-	std::set<UInt>::iterator it;
-
-	nodes.resize( nNodes );
-	facets.resize( nFacets );
-
-	for(i=0; i < nNodes; ++i)
-	{
-		nodes[i] = M_mesh->getNodesVector()[M_idVertexes[i]];
-		globalToLocal.insert(std::make_pair(M_idVertexes[i], i));
-	}
-
-	for(i=0, it=M_idFacets.begin(); it != M_idFacets.end(); ++i, ++it)
-	{
-		nodesFacet = M_mesh->getFacetsMap().at(*it).getNumberOfPoints();
-		facets[i].resize(nodesFacet);
-		for(j=0; j < nodesFacet; ++j)
-			facets[i][j] = globalToLocal[ M_mesh->getFacetsMap().at(*it).getVertexesVector()[j] ];
-	}
-
-	TetGenWrapper TG(nodes, facets);
-	TG.generateMesh();
-	M_volume = TG.computeVolume();
-	M_centroid = TG.computeCenterOfMass();
+    std::vector<Point3D> nodes;
+    std::vector< std::vector<UInt> > facets;
+    std::map<UInt, UInt> globalToLocal;
+
+    const UInt nNodes = vertexesNumber();
+    const UInt nFacets = facetsNumber();
+    UInt nodesFacet, i, j;
+    std::set<UInt>::iterator it;
+
+    nodes.resize( nNodes );
+    facets.resize( nFacets );
+
+    for(i=0; i < nNodes; ++i)
+    {
+        nodes[i] = M_mesh->getNodesVector()[M_idVertexes[i]];
+        globalToLocal.insert(std::make_pair(M_idVertexes[i], i));
+    }
+
+    for(i=0, it=M_idFacets.begin(); it != M_idFacets.end(); ++i, ++it)
+    {
+        nodesFacet = M_mesh->getFacetsMap().at(*it).getNumberOfPoints();
+        facets[i].resize(nodesFacet);
+        for(j=0; j < nodesFacet; ++j)
+            facets[i][j] = globalToLocal[ M_mesh->getFacetsMap().at(*it).getVertexesVector()[j] ];
+    }
+
+    TetGenWrapper TG(nodes, facets);
+    TG.generateMesh();
+    M_volume = TG.computeVolume();
+    M_centroid = TG.computeCenterOfMass();
 }
 
 void Mesh3D::Cell3D::showMe(std::ostream & out) const
 {
-	out << "Type = Cell3D :";
-	out << " M_mesh : " << M_mesh << std::endl;
-	out << "  -> M_idVertexes : size = " << M_idVertexes.size() << std::endl;
-	for( std::vector<UInt>::const_iterator it = M_idVertexes.begin(); it != M_idVertexes.end(); ++it )
-		out << "    IdVertexes = "<< *it << std::endl;
-	out << "  -> M_idFacets : size = " << M_idFacets.size() << std::endl;
-	for( std::set<UInt>::const_iterator it = M_idFacets.begin(); it != M_idFacets.end(); ++it )
-		out << "    IdFacets = "<< *it << std::endl;
+    out << "Type = Cell3D :";
+    out << " M_mesh : " << M_mesh << std::endl;
+    out << "  -> M_idVertexes : size = " << M_idVertexes.size() << std::endl;
+    for( std::vector<UInt>::const_iterator it = M_idVertexes.begin(); it != M_idVertexes.end(); ++it )
+        out << "    IdVertexes = "<< *it << std::endl;
+    out << "  -> M_idFacets : size = " << M_idFacets.size() << std::endl;
+    for( std::set<UInt>::const_iterator it = M_idFacets.begin(); it != M_idFacets.end(); ++it )
+        out << "    IdFacets = "<< *it << std::endl;
 }
 
 
@@ -262,341 +257,341 @@
 // Constructors & Destructor
 // ==================================================
 Mesh3D::Mesh3D():
-		M_fn(*this) {}
+        M_fn(*this) {}
 
 Mesh3D::Mesh3D(const Geometry::Mesh3D & mesh):
-		M_fn(mesh.getFn()), M_nodes(mesh.getNodesVector()),
-		M_facets(mesh.getFacetsMap()), M_cells(mesh.getCellsMap()) {}
+        M_fn(mesh.getFn()), M_nodes(mesh.getNodesVector()),
+        M_facets(mesh.getFacetsMap()), M_cells(mesh.getCellsMap()) {}
 
 Mesh3D::~Mesh3D() {}
 
 void Mesh3D::updateFacetsWithFractures()
 {
-	for(std::vector<Fracture3D>::iterator it = M_fn.getNetwork().begin(); it != M_fn.getNetwork().end(); ++it)
-		for(std::vector<UInt>::iterator jt = it->getFractureFacetsId().begin(); jt != it->getFractureFacetsId().end(); ++jt)
-			M_facets[*jt].getRepresentedFractureIds().insert(it->getId());
+    for(std::vector<Fracture3D>::iterator it = M_fn.getNetwork().begin(); it != M_fn.getNetwork().end(); ++it)
+        for(std::vector<UInt>::iterator jt = it->getFractureFacetsId().begin(); jt != it->getFractureFacetsId().end(); ++jt)
+            M_facets[*jt].getRepresentedFractureIds().insert(it->getId());
 }
 
 void Mesh3D::updateFacetsWithCells()
 {
-	for(std::map<UInt,Cell3D>::iterator it = M_cells.begin(); it != M_cells.end(); ++it)
-		for(std::set<UInt>::iterator jt = it->second.getFacetsSet().begin(); jt != it->second.getFacetsSet().end(); ++jt)
-			M_facets[*jt].getSeparatedCells().insert(it->first);
+    for(std::map<UInt,Cell3D>::iterator it = M_cells.begin(); it != M_cells.end(); ++it)
+        for(std::set<UInt>::iterator jt = it->second.getFacetsSet().begin(); jt != it->second.getFacetsSet().end(); ++jt)
+            M_facets[*jt].getSeparatedCells().insert(it->first);
 }
 
 void Mesh3D::updateCellsWithNeighbors()
 {
-	for(std::map<UInt,Facet3D>::iterator it = M_facets.begin(); it != M_facets.end(); ++it)
-	{
-		for(std::set<UInt>::iterator jt = it->second.getSeparatedCells().begin(); jt != it->second.getSeparatedCells().end(); ++jt)
-		{
-			for(std::set<UInt>::reverse_iterator kt = it->second.getSeparatedCells().rbegin(); kt.base() != jt; ++kt)
-			{
-				M_cells[*jt].getNeighborsSet().insert(*kt);
-				M_cells[*kt].getNeighborsSet().insert(*jt);
-			}
-		}
-	}
+    for(std::map<UInt,Facet3D>::iterator it = M_facets.begin(); it != M_facets.end(); ++it)
+    {
+        for(std::set<UInt>::iterator jt = it->second.getSeparatedCells().begin(); jt != it->second.getSeparatedCells().end(); ++jt)
+        {
+            for(std::set<UInt>::reverse_iterator kt = it->second.getSeparatedCells().rbegin(); kt.base() != jt; ++kt)
+            {
+                M_cells[*jt].getNeighborsSet().insert(*kt);
+                M_cells[*kt].getNeighborsSet().insert(*jt);
+            }
+        }
+    }
 }
 
 void Mesh3D::buildNodesToFacetMap()
 {
-	std::map<UInt,Facet3D>::const_iterator itF;
-	std::vector<UInt> nodes;
-
-	for(itF = M_facets.begin(); itF != M_facets.end(); ++itF)
-	{
-		nodes = itF->second.getVertexesVector();
-		sort(nodes.begin(), nodes.end());
-		M_nodesToFacet.insert( std::pair<std::vector<UInt>, UInt>(nodes, itF->first) );
-	}
+    std::map<UInt,Facet3D>::const_iterator itF;
+    std::vector<UInt> nodes;
+
+    for(itF = M_facets.begin(); itF != M_facets.end(); ++itF)
+    {
+        nodes = itF->second.getVertexesVector();
+        sort(nodes.begin(), nodes.end());
+        M_nodesToFacet.insert( std::pair<std::vector<UInt>, UInt>(nodes, itF->first) );
+    }
 }
 
 UInt Mesh3D::getFacetFromNodes(std::vector<UInt> & nodes)
 {
-	bool found = true;
-	UInt idFacet = 0;
-
-	if(M_nodesToFacet.empty())
-	{
-		std::set<UInt> nodesIds(nodes.begin(), nodes.end());
-		std::set<UInt> facetsIds;
-		std::map<UInt,Facet3D>::const_iterator itF;
-		std::set<UInt>::const_iterator it, it2;
-
-		for(itF = M_facets.begin(); itF != M_facets.end(); ++itF)
-		{
-			found = true;
-			idFacet = itF->first;
-			facetsIds.clear();
-			facetsIds.insert(itF->second.getVertexesVector().begin(), itF->second.getVertexesVector().end());
-			for(it = facetsIds.begin(), it2 = nodesIds.begin(); it != facetsIds.end(); ++it, ++it2)
-			{
-				if( *it != *it2 )
-				{
-					found = false;
-					break;
-				}
-			}
-			if(found)
-				break;
-		}
-	}
-	else
-	{
-		std::map<std::vector<UInt>, UInt>::const_iterator itM;
-		sort(nodes.begin(), nodes.end());
-		itM = M_nodesToFacet.find(nodes);
-		if(itM == M_nodesToFacet.end())
-			found = false;
-		else
-			idFacet = itM->second;
-	}
-
-	if(!found)
-	{
-		std::cerr << "Facet not found!" << std::endl;
-		exit(0);
-	}
-
-	return idFacet;
+    bool found = true;
+    UInt idFacet = 0;
+
+    if(M_nodesToFacet.empty())
+    {
+        std::set<UInt> nodesIds(nodes.begin(), nodes.end());
+        std::set<UInt> facetsIds;
+        std::map<UInt,Facet3D>::const_iterator itF;
+        std::set<UInt>::const_iterator it, it2;
+
+        for(itF = M_facets.begin(); itF != M_facets.end(); ++itF)
+        {
+            found = true;
+            idFacet = itF->first;
+            facetsIds.clear();
+            facetsIds.insert(itF->second.getVertexesVector().begin(), itF->second.getVertexesVector().end());
+            for(it = facetsIds.begin(), it2 = nodesIds.begin(); it != facetsIds.end(); ++it, ++it2)
+            {
+                if( *it != *it2 )
+                {
+                    found = false;
+                    break;
+                }
+            }
+            if(found)
+                break;
+        }
+    }
+    else
+    {
+        std::map<std::vector<UInt>, UInt>::const_iterator itM;
+        sort(nodes.begin(), nodes.end());
+        itM = M_nodesToFacet.find(nodes);
+        if(itM == M_nodesToFacet.end())
+            found = false;
+        else
+            idFacet = itM->second;
+    }
+
+    if(!found)
+    {
+        std::cerr << "Facet not found!" << std::endl;
+        exit(0);
+    }
+
+    return idFacet;
 }
 
 bool Mesh3D::exportVtu(const std::string & filename) const
 {
-	std::fstream filestr;
-
-	filestr.open (filename.c_str(), std::ios_base::out);
-
-	if (filestr.is_open())
-	{
-		std::cout << std::endl << " File: " << filename << ", successfully opened";
-	}
-	else
-	{
-		std::cerr << std::endl << " *** Error: file not opened *** " << std::endl << std::endl;
-		return 0;
-	}
-
-	std::cout << std::endl << " Exporting Mesh3D in Vtu format... " << std::endl;
-
-	UInt nPoints = M_nodes.size();
-	UInt nCells = M_cells.size();
-	UInt nVal = 0, offsets = 0, faceOffsets = 0;
-
-	for( std::map<UInt,Cell3D>::const_iterator it = M_cells.begin(); it != M_cells.end(); ++it )
-		nVal += it->second.vertexesNumber() + 1;
-
-	// Header
-	filestr << "<?xml version=\"1.0\"?>" << std::endl;
-	filestr << "<VTKFile type=\"UnstructuredGrid\" version=\"0.1\" byte_order=\"LittleEndian\" compressor=\"vtkZLibDataCompressor\">" << std::endl;
-	filestr << "\t<UnstructuredGrid>" << std::endl;
-	filestr << "\t\t<Piece NumberOfPoints=\"" << nPoints << "\" NumberOfCells=\"" << nCells << "\">" << std::endl;
-
-	// CellData
-	filestr << "\t\t\t<CellData Scalars=\"cellID\">" << std::endl;
-	filestr << "\t\t\t\t<DataArray type=\"Int64\" Name=\"cellID\" format=\"ascii\">" << std::endl;
-	filestr << std::scientific << std::setprecision(0);
-	for( std::map<UInt,Cell3D>::const_iterator it = M_cells.begin(); it != M_cells.end(); ++it )
-		filestr << it->first << std::endl;
-	filestr << "\t\t\t\t</DataArray>" << std::endl;
-	filestr << "\t\t\t</CellData>" << std::endl;
-
-	filestr << std::scientific << std::setprecision(10);
-
-	// Points
-	filestr << "\t\t\t<Points>" << std::endl;
-	filestr << "\t\t\t\t<DataArray type=\"" << "Float32" << "\" Name=\"Points\" NumberOfComponents=\"3\" format=\"ascii\">" << std::endl;
-	for( std::vector<Geometry::Point3D>::const_iterator it = M_nodes.begin(); it != M_nodes.end(); ++it )
-		filestr << it->x() << " " << it->y() << " " << it->z() <<std::endl;
-	filestr << "\t\t\t\t</DataArray>" << std::endl;
-	filestr << "\t\t\t</Points>" << std::endl;
-
-	// Cells
-	filestr << "\t\t\t<Cells>" << std::endl;
-	//  Connectivity
-	filestr << "\t\t\t\t<DataArray type=\"Int64\" Name=\"connectivity\" format=\"ascii\">" << std::endl;
-	for( std::map<UInt,Cell3D>::const_iterator it = M_cells.begin(); it != M_cells.end(); ++it )
-	{
-		for( std::vector<UInt>::const_iterator jt = it->second.getVertexesVector().begin(); jt != it->second.getVertexesVector().end()-1; ++jt )
-			filestr << *jt << " ";
-		filestr << *(it->second.getVertexesVector().rbegin()) << std::endl;
-	}
-	filestr << "\t\t\t\t</DataArray>" << std::endl;
-
-	//  Offsets
-	filestr << "\t\t\t\t<DataArray type=\"Int64\" Name=\"offsets\" format=\"ascii\">" << std::endl;
-	for( std::map<UInt,Cell3D>::const_iterator it = M_cells.begin(); it != M_cells.end(); ++it )
-	{
-		offsets += it->second.vertexesNumber();
-		filestr << offsets << std::endl;
-	}
-	filestr << "\t\t\t\t</DataArray>" << std::endl;
-
-	//  Types
-	filestr << "\t\t\t\t<DataArray type=\"UInt8\" Name=\"types\" format=\"ascii\">" << std::endl;
-	for( UInt i=0; i < nCells ; ++i )
-		filestr << "42" << std::endl;
-	filestr << "\t\t\t\t</DataArray>" << std::endl;
-
-	//  Faces
-	filestr << "\t\t\t\t<DataArray type=\"Int64\" Name=\"faces\" format=\"ascii\">" << std::endl;
-	for( std::map<UInt,Cell3D>::const_iterator it = M_cells.begin(); it != M_cells.end(); ++it )
-	{
-		filestr << it->second.facetsNumber() << std::endl;
-		for( std::set<UInt>::const_iterator jt = it->second.getFacetsSet().begin(); jt != it->second.getFacetsSet().end(); ++jt )
-		{
-			filestr << M_facets.at(*jt).getNumberOfPoints() << std::endl;
-			for( std::vector<UInt>::const_iterator kt = M_facets.at(*jt).getVertexesVector().begin(); kt != M_facets.at(*jt).getVertexesVector().end()-1; ++kt )
-				filestr << *kt << " ";
-			filestr << *(M_facets.at(*jt).getVertexesVector().rbegin()) << std::endl;
-		}
-	}
-	filestr << "\t\t\t\t</DataArray>" << std::endl;
-
-	//  Faceoffsets
-	filestr << "\t\t\t\t<DataArray type=\"Int64\" Name=\"faceoffsets\" format=\"ascii\">" << std::endl;
-	for( std::map<UInt,Cell3D>::const_iterator it = M_cells.begin(); it != M_cells.end(); ++it )
-	{
-		faceOffsets += 1 + it->second.facetsNumber();
-		for( std::set<UInt>::const_iterator jt = it->second.getFacetsSet().begin(); jt != it->second.getFacetsSet().end(); ++jt )
-			faceOffsets += M_facets.at(*jt).getNumberOfPoints();
-		filestr << faceOffsets << std::endl;
-	}
-	filestr << "\t\t\t\t</DataArray>" << std::endl;
-	filestr << "\t\t\t</Cells>" << std::endl;
-
-	filestr << "\t\t</Piece>" << std::endl;
-	filestr << "\t</UnstructuredGrid>" << std::endl;
-	filestr << "\t</VTKFile>" << std::endl;
-
-	filestr.close();
-
-	return true;
+    std::fstream filestr;
+
+    filestr.open (filename.c_str(), std::ios_base::out);
+
+    if (filestr.is_open())
+    {
+        std::cout << std::endl << " File: " << filename << ", successfully opened";
+    }
+    else
+    {
+        std::cerr << std::endl << " *** Error: file not opened *** " << std::endl << std::endl;
+        return 0;
+    }
+
+    std::cout << std::endl << " Exporting Mesh3D in Vtu format... " << std::endl;
+
+    UInt nPoints = M_nodes.size();
+    UInt nCells = M_cells.size();
+    UInt nVal = 0, offsets = 0, faceOffsets = 0;
+
+    for( std::map<UInt,Cell3D>::const_iterator it = M_cells.begin(); it != M_cells.end(); ++it )
+        nVal += it->second.vertexesNumber() + 1;
+
+    // Header
+    filestr << "<?xml version=\"1.0\"?>" << std::endl;
+    filestr << "<VTKFile type=\"UnstructuredGrid\" version=\"0.1\" byte_order=\"LittleEndian\" compressor=\"vtkZLibDataCompressor\">" << std::endl;
+    filestr << "\t<UnstructuredGrid>" << std::endl;
+    filestr << "\t\t<Piece NumberOfPoints=\"" << nPoints << "\" NumberOfCells=\"" << nCells << "\">" << std::endl;
+
+    // CellData
+    filestr << "\t\t\t<CellData Scalars=\"cellID\">" << std::endl;
+    filestr << "\t\t\t\t<DataArray type=\"Int64\" Name=\"cellID\" format=\"ascii\">" << std::endl;
+    filestr << std::scientific << std::setprecision(0);
+    for( std::map<UInt,Cell3D>::const_iterator it = M_cells.begin(); it != M_cells.end(); ++it )
+        filestr << it->first << std::endl;
+    filestr << "\t\t\t\t</DataArray>" << std::endl;
+    filestr << "\t\t\t</CellData>" << std::endl;
+
+    filestr << std::scientific << std::setprecision(10);
+
+    // Points
+    filestr << "\t\t\t<Points>" << std::endl;
+    filestr << "\t\t\t\t<DataArray type=\"" << "Float32" << "\" Name=\"Points\" NumberOfComponents=\"3\" format=\"ascii\">" << std::endl;
+    for( std::vector<Geometry::Point3D>::const_iterator it = M_nodes.begin(); it != M_nodes.end(); ++it )
+        filestr << it->x() << " " << it->y() << " " << it->z() <<std::endl;
+    filestr << "\t\t\t\t</DataArray>" << std::endl;
+    filestr << "\t\t\t</Points>" << std::endl;
+
+    // Cells
+    filestr << "\t\t\t<Cells>" << std::endl;
+    //  Connectivity
+    filestr << "\t\t\t\t<DataArray type=\"Int64\" Name=\"connectivity\" format=\"ascii\">" << std::endl;
+    for( std::map<UInt,Cell3D>::const_iterator it = M_cells.begin(); it != M_cells.end(); ++it )
+    {
+        for( std::vector<UInt>::const_iterator jt = it->second.getVertexesVector().begin(); jt != it->second.getVertexesVector().end()-1; ++jt )
+            filestr << *jt << " ";
+        filestr << *(it->second.getVertexesVector().rbegin()) << std::endl;
+    }
+    filestr << "\t\t\t\t</DataArray>" << std::endl;
+
+    //  Offsets
+    filestr << "\t\t\t\t<DataArray type=\"Int64\" Name=\"offsets\" format=\"ascii\">" << std::endl;
+    for( std::map<UInt,Cell3D>::const_iterator it = M_cells.begin(); it != M_cells.end(); ++it )
+    {
+        offsets += it->second.vertexesNumber();
+        filestr << offsets << std::endl;
+    }
+    filestr << "\t\t\t\t</DataArray>" << std::endl;
+
+    //  Types
+    filestr << "\t\t\t\t<DataArray type=\"UInt8\" Name=\"types\" format=\"ascii\">" << std::endl;
+    for( UInt i=0; i < nCells ; ++i )
+        filestr << "42" << std::endl;
+    filestr << "\t\t\t\t</DataArray>" << std::endl;
+
+    //  Faces
+    filestr << "\t\t\t\t<DataArray type=\"Int64\" Name=\"faces\" format=\"ascii\">" << std::endl;
+    for( std::map<UInt,Cell3D>::const_iterator it = M_cells.begin(); it != M_cells.end(); ++it )
+    {
+        filestr << it->second.facetsNumber() << std::endl;
+        for( std::set<UInt>::const_iterator jt = it->second.getFacetsSet().begin(); jt != it->second.getFacetsSet().end(); ++jt )
+        {
+            filestr << M_facets.at(*jt).getNumberOfPoints() << std::endl;
+            for( std::vector<UInt>::const_iterator kt = M_facets.at(*jt).getVertexesVector().begin(); kt != M_facets.at(*jt).getVertexesVector().end()-1; ++kt )
+                filestr << *kt << " ";
+            filestr << *(M_facets.at(*jt).getVertexesVector().rbegin()) << std::endl;
+        }
+    }
+    filestr << "\t\t\t\t</DataArray>" << std::endl;
+
+    //  Faceoffsets
+    filestr << "\t\t\t\t<DataArray type=\"Int64\" Name=\"faceoffsets\" format=\"ascii\">" << std::endl;
+    for( std::map<UInt,Cell3D>::const_iterator it = M_cells.begin(); it != M_cells.end(); ++it )
+    {
+        faceOffsets += 1 + it->second.facetsNumber();
+        for( std::set<UInt>::const_iterator jt = it->second.getFacetsSet().begin(); jt != it->second.getFacetsSet().end(); ++jt )
+            faceOffsets += M_facets.at(*jt).getNumberOfPoints();
+        filestr << faceOffsets << std::endl;
+    }
+    filestr << "\t\t\t\t</DataArray>" << std::endl;
+    filestr << "\t\t\t</Cells>" << std::endl;
+
+    filestr << "\t\t</Piece>" << std::endl;
+    filestr << "\t</UnstructuredGrid>" << std::endl;
+    filestr << "\t</VTKFile>" << std::endl;
+
+    filestr.close();
+
+    return true;
 }
 
 bool Mesh3D::exportCellsVtu(const std::string & filename, const std::vector<UInt> & idCells) const
 {
-	std::fstream filestr;
-
-	filestr.open (filename.c_str(), std::ios_base::out);
-
-	if (filestr.is_open())
-	{
-		std::cout << std::endl << " File: " << filename << ", successfully opened";
-	}
-	else
-	{
-		std::cerr << std::endl << " *** Error: file not opened *** " << std::endl << std::endl;
-		return  0;
-	}
-
-	std::cout << std::endl << " Exporting Mesh3D in Vtu format... " << std::endl;
-
-	UInt nPoints = 0;
-	UInt nCells = idCells.size();
-	UInt offsets = 0, faceOffsets = 0;
-
-	for( std::vector<UInt>::const_iterator it = idCells.begin(); it != idCells.end(); ++it )
-		nPoints += M_cells.at(*it).vertexesNumber();
-
-	// Header
-	filestr << "<?xml version=\"1.0\"?>" << std::endl;
-	filestr << "<VTKFile type=\"UnstructuredGrid\" version=\"0.1\" byte_order=\"LittleEndian\" compressor=\"vtkZLibDataCompressor\">" << std::endl;
-	filestr << "\t<UnstructuredGrid>" << std::endl;
-	filestr << "\t\t<Piece NumberOfPoints=\"" << nPoints << "\" NumberOfCells=\"" << nCells << "\">" << std::endl;
-
-	// CellData
-	filestr << "\t\t\t<CellData Scalars=\"cellID\">" << std::endl;
-	filestr << "<\t\t\t\tDataArray type=\"Int64\" Name=\"cellID\" format=\"ascii\">" << std::endl;
-	filestr << std::scientific << std::setprecision(0);
-	for( std::vector<UInt>::const_iterator it = idCells.begin(); it != idCells.end(); ++it )
-		filestr << *it << std::endl;
-	filestr << "\t\t\t\t</DataArray>" << std::endl;
-	filestr << "\t\t\t</CellData>" << std::endl;
-
-	filestr << std::scientific << std::setprecision(10);
-
-	// Pointdata
-	filestr << "\t\t\t<Points>" << std::endl;
-	filestr << "\t\t\t\t<DataArray type=\"" << "Float32" << "\" Name=\"Points\" NumberOfComponents=\"3\" format=\"ascii\">" << std::endl;
-	for( std::vector<UInt>::const_iterator it = idCells.begin(); it != idCells.end(); ++it )
-		for( std::vector<UInt>::const_iterator jt = M_cells.at(*it).getVertexesVector().begin(); jt != M_cells.at(*it).getVertexesVector().end(); ++jt)
-			filestr << M_nodes[*jt].x() << " " << M_nodes[*jt].y() << " " << M_nodes[*jt].z() <<std::endl;
-	filestr << "\t\t\t\t</DataArray>" << std::endl;
-	filestr << "\t\t\t</Points>" << std::endl;
-
-	// Cells
-	filestr << "\t\t\t<Cells>" << std::endl;
-	//  Connectivity
-	filestr << "\t\t\t\t<DataArray type=\"Int64\" Name=\"connectivity\" format=\"ascii\">" << std::endl;
-	for( std::vector<UInt>::const_iterator it = idCells.begin(); it != idCells.end(); ++it )
-	{
-		for( std::vector<UInt>::const_iterator jt = M_cells.at(*it).getVertexesVector().begin(); jt != M_cells.at(*it).getVertexesVector().end()-1; ++jt )
-			filestr << *jt << " ";
-		filestr << *(M_cells.at(*it).getVertexesVector().rbegin()) << std::endl;
-	}
-	filestr << "\t\t\t\t</DataArray>" << std::endl;
-
-	//  Offsets
-	filestr << "\t\t\t\t<DataArray type=\"Int64\" Name=\"offsets\" format=\"ascii\">" << std::endl;
-	for( std::vector<UInt>::const_iterator it = idCells.begin(); it != idCells.end(); ++it )
-	{
-		offsets += M_cells.at(*it).vertexesNumber();
-		filestr << offsets << std::endl;
-	}
-	filestr << "\t\t\t\t</DataArray>" << std::endl;
-
-	//  Types
-	filestr << "\t\t\t\t<DataArray type=\"UInt8\" Name=\"types\" format=\"ascii\">" << std::endl;
-	for( UInt i=0; i < nCells ; ++i )
-		filestr << "42" << std::endl;
-	filestr << "\t\t\t\t</DataArray>" << std::endl;
-
-	//  Faces
-	filestr << "\t\t\t\t<DataArray type=\"Int64\" Name=\"faces\" format=\"ascii\">" << std::endl;
-	for( std::vector<UInt>::const_iterator it = idCells.begin(); it != idCells.end(); ++it )
-	{
-		filestr << M_cells.at(*it).facetsNumber() << std::endl;
-		for( std::set<UInt>::const_iterator jt = M_cells.at(*it).getFacetsSet().begin(); jt != M_cells.at(*it).getFacetsSet().end(); ++jt )
-		{
-			filestr << M_facets.at(*jt).getNumberOfPoints() << std::endl;
-			for( std::vector<UInt>::const_iterator kt = M_facets.at(*jt).getVertexesVector().begin(); kt != M_facets.at(*jt).getVertexesVector().end()-1; ++kt )
-				filestr << *kt << " ";
-			filestr << *(M_facets.at(*jt).getVertexesVector().rbegin()) << std::endl;
-		}
-	}
-	filestr << "\t\t\t\t</DataArray>" << std::endl;
-
-	//  Faceoffsets
-	filestr << "\t\t\t\t<DataArray type=\"Int64\" Name=\"faceoffsets\" format=\"ascii\">" << std::endl;
-	for( std::vector<UInt>::const_iterator it = idCells.begin(); it != idCells.end(); ++it )
-	{
-		faceOffsets += 1 + M_cells.at(*it).facetsNumber();
-		for( std::set<UInt>::const_iterator jt = M_cells.at(*it).getFacetsSet().begin(); jt != M_cells.at(*it).getFacetsSet().end(); ++jt )
-			faceOffsets += M_facets.at(*jt).getNumberOfPoints();
-		filestr << faceOffsets << std::endl;
-	}
-	filestr << "\t\t\t\t</DataArray>" << std::endl;
-	filestr << "\t\t\t</Cells>" << std::endl;
-
-	filestr << "\t\t</Piece>" << std::endl;
-	filestr << "\t</UnstructuredGrid>" << std::endl;
-	filestr << "\t</VTKFile>" << std::endl;
-
-	filestr.close();
-
-	return true;
+    std::fstream filestr;
+
+    filestr.open (filename.c_str(), std::ios_base::out);
+
+    if (filestr.is_open())
+    {
+        std::cout << std::endl << " File: " << filename << ", successfully opened";
+    }
+    else
+    {
+        std::cerr << std::endl << " *** Error: file not opened *** " << std::endl << std::endl;
+        return  0;
+    }
+
+    std::cout << std::endl << " Exporting Mesh3D in Vtu format... " << std::endl;
+
+    UInt nPoints = 0;
+    UInt nCells = idCells.size();
+    UInt offsets = 0, faceOffsets = 0;
+
+    for( std::vector<UInt>::const_iterator it = idCells.begin(); it != idCells.end(); ++it )
+        nPoints += M_cells.at(*it).vertexesNumber();
+
+    // Header
+    filestr << "<?xml version=\"1.0\"?>" << std::endl;
+    filestr << "<VTKFile type=\"UnstructuredGrid\" version=\"0.1\" byte_order=\"LittleEndian\" compressor=\"vtkZLibDataCompressor\">" << std::endl;
+    filestr << "\t<UnstructuredGrid>" << std::endl;
+    filestr << "\t\t<Piece NumberOfPoints=\"" << nPoints << "\" NumberOfCells=\"" << nCells << "\">" << std::endl;
+
+    // CellData
+    filestr << "\t\t\t<CellData Scalars=\"cellID\">" << std::endl;
+    filestr << "<\t\t\t\tDataArray type=\"Int64\" Name=\"cellID\" format=\"ascii\">" << std::endl;
+    filestr << std::scientific << std::setprecision(0);
+    for( std::vector<UInt>::const_iterator it = idCells.begin(); it != idCells.end(); ++it )
+        filestr << *it << std::endl;
+    filestr << "\t\t\t\t</DataArray>" << std::endl;
+    filestr << "\t\t\t</CellData>" << std::endl;
+
+    filestr << std::scientific << std::setprecision(10);
+
+    // Pointdata
+    filestr << "\t\t\t<Points>" << std::endl;
+    filestr << "\t\t\t\t<DataArray type=\"" << "Float32" << "\" Name=\"Points\" NumberOfComponents=\"3\" format=\"ascii\">" << std::endl;
+    for( std::vector<UInt>::const_iterator it = idCells.begin(); it != idCells.end(); ++it )
+        for( std::vector<UInt>::const_iterator jt = M_cells.at(*it).getVertexesVector().begin(); jt != M_cells.at(*it).getVertexesVector().end(); ++jt)
+            filestr << M_nodes[*jt].x() << " " << M_nodes[*jt].y() << " " << M_nodes[*jt].z() <<std::endl;
+    filestr << "\t\t\t\t</DataArray>" << std::endl;
+    filestr << "\t\t\t</Points>" << std::endl;
+
+    // Cells
+    filestr << "\t\t\t<Cells>" << std::endl;
+    //  Connectivity
+    filestr << "\t\t\t\t<DataArray type=\"Int64\" Name=\"connectivity\" format=\"ascii\">" << std::endl;
+    for( std::vector<UInt>::const_iterator it = idCells.begin(); it != idCells.end(); ++it )
+    {
+        for( std::vector<UInt>::const_iterator jt = M_cells.at(*it).getVertexesVector().begin(); jt != M_cells.at(*it).getVertexesVector().end()-1; ++jt )
+            filestr << *jt << " ";
+        filestr << *(M_cells.at(*it).getVertexesVector().rbegin()) << std::endl;
+    }
+    filestr << "\t\t\t\t</DataArray>" << std::endl;
+
+    //  Offsets
+    filestr << "\t\t\t\t<DataArray type=\"Int64\" Name=\"offsets\" format=\"ascii\">" << std::endl;
+    for( std::vector<UInt>::const_iterator it = idCells.begin(); it != idCells.end(); ++it )
+    {
+        offsets += M_cells.at(*it).vertexesNumber();
+        filestr << offsets << std::endl;
+    }
+    filestr << "\t\t\t\t</DataArray>" << std::endl;
+
+    //  Types
+    filestr << "\t\t\t\t<DataArray type=\"UInt8\" Name=\"types\" format=\"ascii\">" << std::endl;
+    for( UInt i=0; i < nCells ; ++i )
+        filestr << "42" << std::endl;
+    filestr << "\t\t\t\t</DataArray>" << std::endl;
+
+    //  Faces
+    filestr << "\t\t\t\t<DataArray type=\"Int64\" Name=\"faces\" format=\"ascii\">" << std::endl;
+    for( std::vector<UInt>::const_iterator it = idCells.begin(); it != idCells.end(); ++it )
+    {
+        filestr << M_cells.at(*it).facetsNumber() << std::endl;
+        for( std::set<UInt>::const_iterator jt = M_cells.at(*it).getFacetsSet().begin(); jt != M_cells.at(*it).getFacetsSet().end(); ++jt )
+        {
+            filestr << M_facets.at(*jt).getNumberOfPoints() << std::endl;
+            for( std::vector<UInt>::const_iterator kt = M_facets.at(*jt).getVertexesVector().begin(); kt != M_facets.at(*jt).getVertexesVector().end()-1; ++kt )
+                filestr << *kt << " ";
+            filestr << *(M_facets.at(*jt).getVertexesVector().rbegin()) << std::endl;
+        }
+    }
+    filestr << "\t\t\t\t</DataArray>" << std::endl;
+
+    //  Faceoffsets
+    filestr << "\t\t\t\t<DataArray type=\"Int64\" Name=\"faceoffsets\" format=\"ascii\">" << std::endl;
+    for( std::vector<UInt>::const_iterator it = idCells.begin(); it != idCells.end(); ++it )
+    {
+        faceOffsets += 1 + M_cells.at(*it).facetsNumber();
+        for( std::set<UInt>::const_iterator jt = M_cells.at(*it).getFacetsSet().begin(); jt != M_cells.at(*it).getFacetsSet().end(); ++jt )
+            faceOffsets += M_facets.at(*jt).getNumberOfPoints();
+        filestr << faceOffsets << std::endl;
+    }
+    filestr << "\t\t\t\t</DataArray>" << std::endl;
+    filestr << "\t\t\t</Cells>" << std::endl;
+
+    filestr << "\t\t</Piece>" << std::endl;
+    filestr << "\t</UnstructuredGrid>" << std::endl;
+    filestr << "\t</VTKFile>" << std::endl;
+
+    filestr.close();
+
+    return true;
 }
 
 bool Mesh3D::exportFractureNetworkVtk(const std::string & filename) const
 {
-	return M_fn.exportNetworkVtk(filename);
+    return M_fn.exportNetworkVtk(filename);
 }
 
 bool Mesh3D::exportFractureVtk( const std::string & filename, const UInt & f) const
 {
-	return M_fn.getFracture(f).exportVtk(filename);
+    return M_fn.getFracture(f).exportVtk(filename);
 }
 
 
@@ -604,21 +599,21 @@
 
 bool operator<(const Geometry::Mesh3D::Facet3D & f1, const Geometry::Mesh3D::Facet3D & f2)
 {
-	bool res(false);
-	std::vector<UInt> idF1, idF2;
-
-	idF1 = f1.getVertexesVector();
-	std::sort(idF1.begin(), idF1.end());
-	idF2 = f2.getVertexesVector();
-	std::sort(idF2.begin(), idF2.end());
-	for( std::vector<UInt>::iterator it=idF1.begin(), it2=idF2.begin(); it!=idF1.end(); ++it, ++it2)
-	{
-		if(*it<*it2)
-			res = true;
-		if(*it>*it2)
-			res = false;
-	}
-	return res;
+    bool res(false);
+    std::vector<UInt> idF1, idF2;
+
+    idF1 = f1.getVertexesVector();
+    std::sort(idF1.begin(), idF1.end());
+    idF2 = f2.getVertexesVector();
+    std::sort(idF2.begin(), idF2.end());
+    for( std::vector<UInt>::iterator it=idF1.begin(), it2=idF2.begin(); it!=idF1.end(); ++it, ++it2)
+    {
+        if(*it<*it2)
+            res = true;
+        if(*it>*it2)
+            res = false;
+    }
+    return res;
 }
 
 } // namespace Geometry