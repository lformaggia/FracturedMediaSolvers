--- conflicted
+++ resolved
@@ -36,17 +36,11 @@
 	bool status = true;
 
 	for( UInt i=0; i < nFN && status; ++i)
-<<<<<<< HEAD
     {
         std::stringstream vtkFileName;
         vtkFileName << prefixFileName << i << ".vtk";
 		status = M_fractureNetwork[i].exportVtk(vtkFileName.str());
     }
-=======
-		status = M_fractureNetwork[i].exportVTK(prefixFileName +
-				boost::lexical_cast<std::string>(i) +
-				".vtk" );
->>>>>>> 833aa37d
 
 	return status;
 }
