# Set the minimum required version of cmake for a project
cmake_minimum_required(VERSION 2.8)
# Project name
set(PROJECT_NAME FVCode3D)
project(${PROJECT_NAME})

set (${PROJECT_NAME}_MAJOR_VERSION 0)
set (${PROJECT_NAME}_MINOR_VERSION 1)
set (${PROJECT_NAME}_PATCH_VERSION 0)
set(${PROJECT_NAME}_VERSION
    ${${PROJECT_NAME}_MAJOR_VERSION}.${${PROJECT_NAME}_MINOR_VERSION}.${${PROJECT_NAME}_PATCH_VERSION})
# This is used when configuring files
# (this way we have a variable which is not dependent on the project name)
set(PROJECT_VERSION ${${PROJECT_NAME}_VERSION})

SET(CMAKE_VERBOSE_MAKEFILE TRUE CACHE BOOL "Verbose Makefile" FORCE)
SET(CMAKE_COLOR_MAKEFILE TRUE CACHE BOOL "Colored Makefile" FORCE)

# This file contains the definition of special functions
include(${CMAKE_CURRENT_SOURCE_DIR}/cmake/IncludeFunctions.cmake)

#ENABLE_TESTING()

# compiler stuff
IF(NOT CMAKE_CONFIGURATION_TYPES AND NOT CMAKE_BUILD_TYPE)
    set(CMAKE_BUILD_TYPE "Release" CACHE STRING "" FORCE)
ENDIF(NOT CMAKE_CONFIGURATION_TYPES AND NOT CMAKE_BUILD_TYPE)

set(CMAKE_CXX_FLAGS "${CMAKE_CXX_FLAGS} -std=c++11 -frounding-math")

# release and debug mode -Wno-deprecated
set(CMAKE_CXX_FLAGS_RELEASE "-O2 -DEIGEN_NO_DEBUG")
set(CMAKE_CXX_FLAGS_DEBUG "-Wall -Wextra -pedantic -D_GLIBCXX_DEBUG -O0 -g -gdwarf-3")
set(CMAKE_CXX_FLAGS_PROFILE "-pg")
set(CMAKE_CXX_FLAGS_RELWITHDEBINFO "-Wall -Wextra -pedantic -O2 -DEIGEN_NO_DEBUG")

if("${CMAKE_BUILD_TYPE}" STREQUAL "")
    set(CMAKE_BUILD_TYPE "Release" CACHE STRING "Choose the type of build, options are: None(CMAKE_CXX_FLAGS or CMAKE_C_FLAGS used) Debug Release Profile RelWithDebInfo." FORCE)
endif()

#================================
# Installation directories
#================================
# Offer the user the choice of overriding the installation directories
set(CMAKE_INSTALL_PREFIX ${CMAKE_SOURCE_DIR}/../install CACHE PATH "Install directory")
<<<<<<< HEAD
set(INSTALL_BIN ${CMAKE_INSTALL_PREFIX}/bin CACHE PATH "Install: bin subdirectory")
set(INSTALL_LIBRARY ${CMAKE_INSTALL_PREFIX}/lib CACHE PATH "Install: library subdirectory")
set(INSTALL_INCLUDE ${CMAKE_INSTALL_PREFIX}/include CACHE PATH "Install: include subdirectory")

# Eigen path
find_path(EIGEN_PATH NAMES signature_of_eigen3_matrix_library PATHS /usr/local/include/eigen3 DOC "Eigen Directory")

# Suitesparse lib path
find_path(SUITESPARSE_LIB NAMES libumfpack.so PATHS /usr/local/include/suitesparse DOC "Suitesparse lib Directory")

# Suitesparse include PATH
find_path(SUITESPARSE_INCLUDE NAMES signature_of_suitesparse_matrix_library PATHS /usr/local/include/suitesparse DOC "Suitesparse include Directory")


# Make sure the compiler can find include files.
include_directories (
            ${CMAKE_CURRENT_SOURCE_DIR}
            ${CMAKE_CURRENT_SOURCE_DIR}/src
            ${CMAKE_CURRENT_SOURCE_DIR}/include
            ${EIGEN_PATH}
            ${SUITESPARSE_INCLUDE}
            )
=======
set(INSTALL_LIB_DIR lib CACHE PATH "Installation directory for libraries")
set(INSTALL_BIN_DIR bin CACHE PATH "Installation directory for executables")
set(INSTALL_INCLUDE_DIR include CACHE PATH
  "Installation directory for header files")

if(WIN32 AND NOT CYGWIN)
  set(DEF_INSTALL_CMAKE_DIR CMake)
else()
  set(DEF_INSTALL_CMAKE_DIR lib/cmake/${PROJECT_NAME})
endif()
set(INSTALL_CMAKE_DIR ${DEF_INSTALL_CMAKE_DIR} CACHE PATH
  "Installation directory for CMake files")

mark_as_advanced(INSTALL_LIB_DIR INSTALL_BIN_DIR INSTALL_INCLUDE_DIR INSTALL_CMAKE_DIR)

#================================
# Third Party Libraries
#================================
# find_package uses a Find<package>.cmake module which it tries to find
# in CMAKE_MODULE_PATH. Since there are no default modules for Cholmod
# and Umfpack, we use those in ${CMAKE_CURRENT_SOURCE_DIR}/cmake
# (we later restore CMAKE_MODULE_PATH its value).
# CMAKE_PREFIX_PATH is where find_package, find_library and find_file
# look for files. We set this to the user defined TPL_<package>_DIR
set(ENV_CMAKE_PREFIX_PATH ${CMAKE_PREFIX_PATH})
set(ENV_CMAKE_MODULE_PATH ${CMAKE_MODULE_PATH})
set(CMAKE_MODULE_PATH ${CMAKE_CURRENT_SOURCE_DIR}/cmake)
# CHOLMOD
set(TPL_SuiteSparse_DIR "" CACHE PATH "SuiteSparse installation base directory")
set(CMAKE_PREFIX_PATH ${TPL_SuiteSparse_DIR})
find_package(Cholmod QUIET)
if(NOT CHOLMOD_FOUND)
    message(FATAL_ERROR "Cholmod not found. Try setting TPL_SuiteSparse_DIR to the installation path of SuiteSparse")
endif()
# UMFPACK
set(CMAKE_PREFIX_PATH ${TPL_SuiteSparse_DIR})
find_package(Umfpack QUIET)
if(NOT UMFPACK_FOUND)
    message(FATAL_ERROR "Umfpack not found. Try setting TPL_SuiteSparse_DIR to the installation path of SuiteSparse")
endif()
# Eigen
set(TPL_Eigen_DIR "" CACHE PATH "Eigen installation base directory")
set(CMAKE_PREFIX_PATH ${TPL_Eigen_DIR})
find_package(Eigen3 QUIET)
if(NOT EIGEN3_FOUND)
    message(FATAL_ERROR "Eigen not found. Try setting TPL_Eigen_DIR to the installation path of Eigen")
endif()
# SAMG
set(TPL_Samg_DIR "" CACHE PATH "Samg installation base directory")
set(CMAKE_PREFIX_PATH ${TPL_Samg_DIR})
find_package(Samg QUIET)
if(NOT SAMG_FOUND)
    message(WARNING "Samg not found. If needed, try setting TPL_Samg_DIR to the installation path of Samg")
    set(SAMG_INCLUDES "")
    set(SAMG_LIBRARIES "")
else()
    set(CMAKE_CXX_FLAGS "${CMAKE_CXX_FLAGS} -DSAMG_UNIX_LINUX -DSAMG_LCASE_USCORE -DFVCODE3D_HAS_SAMG")
endif()
# BLAS
set(CMAKE_MODULE_PATH ${ENV_CMAKE_MODULE_PATH})
set(TPL_BLAS_DIR "" CACHE PATH "BLAS installation base directory")
set(CMAKE_PREFIX_PATH ${TPL_BLAS_DIR})
find_package(BLAS QUIET)
if(NOT BLAS_FOUND)
    message(FATAL_ERROR "BLAS not found. Try setting TPL_BLAS_DIR to the installation path of BLAS")
endif()
# Restore variables to their original values
set(CMAKE_PREFIX_PATH ${ENV_CMAKE_PREFIX_PATH})
set(CMAKE_MODULE_PATH ${ENV_CMAKE_MODULE_PATH})

set(${PROJECT_NAME}_TPL_INCLUDE_DIRS
    ${CHOLMOD_INCLUDES}
    ${UMFPACK_INCLUDES}
    ${EIGEN3_INCLUDE_DIR}
    ${SAMG_INCLUDES}
    )
message(STATUS "${PROJECT_NAME}_TPL_INCLUDE_DIRS = ${${PROJECT_NAME}_TPL_INCLUDE_DIRS}")

set(${PROJECT_NAME}_TPL_LIBRARY_DIRS
    ""
    )
message(STATUS "${PROJECT_NAME}_TPL_LIBRARY_DIRS = ${${PROJECT_NAME}_TPL_LIBRARY_DIRS}")

# Make sure the compiler can find include files.
include_directories (
    ${CMAKE_CURRENT_SOURCE_DIR}/src
    ${CMAKE_CURRENT_SOURCE_DIR}/include
    ${${PROJECT_NAME}_TPL_INCLUDE_DIRS}
    )
>>>>>>> 8fd01042


# Make sure the linker can find the library.
link_directories (
<<<<<<< HEAD
            ${CMAKE_CURRENT_BINARY_DIR}/lib
            ${CMAKE_CURRENT_SOURCE_DIR}/lib
            ${SUITESPARSE_LIB}
         )


# Create static library
file(GLOB_RECURSE LIB_SOURCES ${CMAKE_CURRENT_SOURCE_DIR}/src/*/*.cpp)
file(GLOB_RECURSE LIB_HEADERS ${CMAKE_CURRENT_SOURCE_DIR}/src/*/*.hpp)
add_library(fvcode STATIC ${LIB_SOURCES})

#Set properties on a target. 
#We use this here to set -DTETLIBRARY for when compiling the library
set_target_properties(fvcode PROPERTIES "COMPILE_DEFINITIONS" TETLIBRARY)


# Create executable and link libraries
add_executable(fvcode.exe main.cpp )
target_link_libraries(fvcode.exe fvcode tet
#	lapack
	/usr/local/suitesparse/lib/libumfpack.a
	/usr/local/suitesparse/lib/libamd.a	
	/usr/local/suitesparse/lib/libcholmod.a
	/usr/local/suitesparse/lib/libcolamd.a
	/usr/local/suitesparse/lib/libsuitesparseconfig.a
#	/usr/local/suitesparse/lib/libbtf.a
#	/usr/local/suitesparse/lib/libcamd.a
#	/usr/local/suitesparse/lib/libccolamd.a
        umfpack
        amd
	cholmod
	rt
	)


# Add subdirectories with examples
# add_subdirectory (${CMAKE_CURRENT_SOURCE_DIR}/tests)

=======
    ${CMAKE_CURRENT_BINARY_DIR}/lib
    ${CMAKE_CURRENT_SOURCE_DIR}/lib
    ${${PROJECT_NAME}_TPL_LIBRARY_DIRS}
    )

set(LIBRARIES
    ${UMFPACK_LIBRARIES}
    ${CHOLMOD_LIBRARIES}
    ${BLAS_LIBRARIES}
    ${SAMG_LIBRARIES}
    rt
    tet
    CACHE INTERNAL "")
message(STATUS "LIBRARIES = ${LIBRARIES}")

#================================
# Subdirectories
#================================
option(${PROJECT_NAME}_ENABLE_TESTS "Enable tests" ON)
if(${PROJECT_NAME}_ENABLE_TESTS)
    enable_testing()
endif()
add_subdirectory(src)
>>>>>>> 8fd01042

# Add documentation
add_subdirectory(doc)

#================================
# ${PROJECT_NAME}Config.cmake
#================================

# This file configures and prepares for installation
# ${PROJECT_NAME}Config.cmake and ${PROJECT_NAME}ConfigVersion.cmake
include(${CMAKE_CURRENT_SOURCE_DIR}/cmake/InstallCMakeConfigFiles.cmake)
<|MERGE_RESOLUTION|>--- conflicted
+++ resolved
@@ -43,30 +43,6 @@
 #================================
 # Offer the user the choice of overriding the installation directories
 set(CMAKE_INSTALL_PREFIX ${CMAKE_SOURCE_DIR}/../install CACHE PATH "Install directory")
-<<<<<<< HEAD
-set(INSTALL_BIN ${CMAKE_INSTALL_PREFIX}/bin CACHE PATH "Install: bin subdirectory")
-set(INSTALL_LIBRARY ${CMAKE_INSTALL_PREFIX}/lib CACHE PATH "Install: library subdirectory")
-set(INSTALL_INCLUDE ${CMAKE_INSTALL_PREFIX}/include CACHE PATH "Install: include subdirectory")
-
-# Eigen path
-find_path(EIGEN_PATH NAMES signature_of_eigen3_matrix_library PATHS /usr/local/include/eigen3 DOC "Eigen Directory")
-
-# Suitesparse lib path
-find_path(SUITESPARSE_LIB NAMES libumfpack.so PATHS /usr/local/include/suitesparse DOC "Suitesparse lib Directory")
-
-# Suitesparse include PATH
-find_path(SUITESPARSE_INCLUDE NAMES signature_of_suitesparse_matrix_library PATHS /usr/local/include/suitesparse DOC "Suitesparse include Directory")
-
-
-# Make sure the compiler can find include files.
-include_directories (
-            ${CMAKE_CURRENT_SOURCE_DIR}
-            ${CMAKE_CURRENT_SOURCE_DIR}/src
-            ${CMAKE_CURRENT_SOURCE_DIR}/include
-            ${EIGEN_PATH}
-            ${SUITESPARSE_INCLUDE}
-            )
-=======
 set(INSTALL_LIB_DIR lib CACHE PATH "Installation directory for libraries")
 set(INSTALL_BIN_DIR bin CACHE PATH "Installation directory for executables")
 set(INSTALL_INCLUDE_DIR include CACHE PATH
@@ -156,51 +132,10 @@
     ${CMAKE_CURRENT_SOURCE_DIR}/include
     ${${PROJECT_NAME}_TPL_INCLUDE_DIRS}
     )
->>>>>>> 8fd01042
 
 
 # Make sure the linker can find the library.
 link_directories (
-<<<<<<< HEAD
-            ${CMAKE_CURRENT_BINARY_DIR}/lib
-            ${CMAKE_CURRENT_SOURCE_DIR}/lib
-            ${SUITESPARSE_LIB}
-         )
-
-
-# Create static library
-file(GLOB_RECURSE LIB_SOURCES ${CMAKE_CURRENT_SOURCE_DIR}/src/*/*.cpp)
-file(GLOB_RECURSE LIB_HEADERS ${CMAKE_CURRENT_SOURCE_DIR}/src/*/*.hpp)
-add_library(fvcode STATIC ${LIB_SOURCES})
-
-#Set properties on a target. 
-#We use this here to set -DTETLIBRARY for when compiling the library
-set_target_properties(fvcode PROPERTIES "COMPILE_DEFINITIONS" TETLIBRARY)
-
-
-# Create executable and link libraries
-add_executable(fvcode.exe main.cpp )
-target_link_libraries(fvcode.exe fvcode tet
-#	lapack
-	/usr/local/suitesparse/lib/libumfpack.a
-	/usr/local/suitesparse/lib/libamd.a	
-	/usr/local/suitesparse/lib/libcholmod.a
-	/usr/local/suitesparse/lib/libcolamd.a
-	/usr/local/suitesparse/lib/libsuitesparseconfig.a
-#	/usr/local/suitesparse/lib/libbtf.a
-#	/usr/local/suitesparse/lib/libcamd.a
-#	/usr/local/suitesparse/lib/libccolamd.a
-        umfpack
-        amd
-	cholmod
-	rt
-	)
-
-
-# Add subdirectories with examples
-# add_subdirectory (${CMAKE_CURRENT_SOURCE_DIR}/tests)
-
-=======
     ${CMAKE_CURRENT_BINARY_DIR}/lib
     ${CMAKE_CURRENT_SOURCE_DIR}/lib
     ${${PROJECT_NAME}_TPL_LIBRARY_DIRS}
@@ -224,7 +159,6 @@
     enable_testing()
 endif()
 add_subdirectory(src)
->>>>>>> 8fd01042
 
 # Add documentation
 add_subdirectory(doc)
